package employee

import (
	"context"
	"errors"
	"fmt"
	"idm/inner/common"
	"idm/inner/common/validator"
	"testing"
	"time"

	"github.com/jmoiron/sqlx"
	"github.com/stretchr/testify/assert"
	"github.com/stretchr/testify/mock"
	"github.com/stretchr/testify/require"
)

// MockRepo - mock-объект репозитория
type MockRepo struct {
	mock.Mock
}

func (m *MockRepo) FindById(ctx context.Context, id int64) (Entity, error) {
	args := m.Called(ctx, id)
	return args.Get(0).(Entity), args.Error(1)
}

func (m *MockRepo) Add(ctx context.Context, e *Entity) error {
	args := m.Called(ctx, e)
	return args.Error(0)
}

func (m *MockRepo) FindAll(ctx context.Context) ([]Entity, error) {
	args := m.Called(ctx)
	return args.Get(0).([]Entity), args.Error(1)
}

func (m *MockRepo) FindByIds(ctx context.Context, ids []int64) ([]Entity, error) {
	args := m.Called(ctx, ids)
	return args.Get(0).([]Entity), args.Error(1)
}

func (m *MockRepo) DeleteById(ctx context.Context, id int64) error {
	args := m.Called(ctx, id)
	return args.Error(0)
}

func (m *MockRepo) DeleteByIds(ctx context.Context, ids []int64) error {
	args := m.Called(ctx, ids)
	return args.Error(0)
}

func (m *MockRepo) BeginTransaction(ctx context.Context) (Transaction, error) {
	args := m.Called(ctx)
	if args.Get(0) == nil {
		return nil, args.Error(1)
	}
	return args.Get(0).(Transaction), args.Error(1)
}

func (m *MockRepo) FindByNameTx(ctx context.Context, tx Transaction, name string) (bool, error) {
	args := m.Called(ctx, tx, name)
	return args.Bool(0), args.Error(1)
}

func (m *MockRepo) AddTx(ctx context.Context, tx Transaction, e *Entity) error {
	args := m.Called(ctx, tx, e)
	return args.Error(0)
}

func (m *MockRepo) CommitTransaction(tx *sqlx.Tx) error {
	args := m.Called(tx)
	return args.Error(0)
}

func (m *MockRepo) RollbackTransaction(tx *sqlx.Tx) error {
	args := m.Called(tx)
	return args.Error(0)
}

<<<<<<< HEAD
// Обновлённая сигнатура FindPage для MockRepo
func (m *MockRepo) FindPage(ctx context.Context, limit, offset int, textFilter string) ([]Entity, error) {
	args := m.Called(ctx, limit, offset, textFilter)
=======
func (m *MockRepo) FindPage(ctx context.Context, limit, offset int) ([]Entity, error) {
	args := m.Called(ctx, limit, offset)
>>>>>>> 9f55628d
	return args.Get(0).([]Entity), args.Error(1)
}

func TestEmployeeService_FindById(t *testing.T) {
	a := assert.New(t)

	t.Run("should return found employee", func(t *testing.T) {
		// Создаем mock репозитория
		repo := new(MockRepo)
		validator := validator.New()
		svc := NewService(repo, validator)

		// Тестовые данные
		entity := Entity{
			Id:        1,
			Name:      "John Doe",
			CreatedAt: time.Now(),
			UpdatedAt: time.Now(),
		}
		want := entity.toResponse()

		// Настраиваем поведение mock
		repo.On("FindById", mock.Anything, int64(1)).Return(entity, nil)

		// Вызываем тестируемый метод
		got, err := svc.FindById(context.Background(), 1)

		// Проверяем результат
		a.Nil(err)
		a.Equal(want, got)
		a.True(repo.AssertNumberOfCalls(t, "FindById", 1))
	})

	t.Run("should return error for invalid id", func(t *testing.T) {
		repo := new(MockRepo)
		validator := validator.New()
		svc := NewService(repo, validator)

		// Тестируем валидацию
		response, err := svc.FindById(context.Background(), 0)

		a.Empty(response)
		a.NotNil(err)
		a.Contains(err.Error(), "invalid employee id")
		a.True(repo.AssertNumberOfCalls(t, "FindById", 0)) // репозиторий не должен вызываться
	})

	t.Run("should return wrapped error from repository", func(t *testing.T) {
		repo := new(MockRepo)
		validator := validator.New()
		svc := NewService(repo, validator)

		// Тестовые данные
		repoErr := errors.New("database error")
		entity := Entity{}
		want := fmt.Errorf("error finding employee with id 1: %w", repoErr)

		// Настраиваем mock для возврата ошибки
		repo.On("FindById", mock.Anything, int64(1)).Return(entity, repoErr)

		// Вызываем тестируемый метод
		response, got := svc.FindById(context.Background(), 1)

		// Проверяем результат
		a.Empty(response)
		a.NotNil(got)
		a.Equal(want.Error(), got.Error())
		a.True(repo.AssertNumberOfCalls(t, "FindById", 1))
	})
}

func TestEmployeeService_Add(t *testing.T) {
	a := assert.New(t)

	t.Run("should add employee successfully", func(t *testing.T) {
		repo := new(MockRepo)
		validator := validator.New()
		svc := NewService(repo, validator)

		// Настраиваем mock - при вызове Add модифицируем Entity
		repo.On("Add", mock.Anything, mock.AnythingOfType("*employee.Entity")).Return(nil).Run(func(args mock.Arguments) {
			entity := args.Get(1).(*Entity)
			entity.Id = 1 // симулируем присвоение ID в БД
		})

		// Вызываем тестируемый метод
		got, err := svc.Add(context.Background(), "John Doe")

		// Проверяем результат
		a.Nil(err)
		a.Equal(int64(1), got.Id)
		a.Equal("John Doe", got.Name)
		a.True(repo.AssertNumberOfCalls(t, "Add", 1))
	})

	t.Run("should return error for empty name", func(t *testing.T) {
		repo := new(MockRepo)
		validator := validator.New()
		svc := NewService(repo, validator)

		// Вызываем с пустым именем
		response, err := svc.Add(context.Background(), "")

		// Проверяем результат
		a.Empty(response)
		a.NotNil(err)
		a.Contains(err.Error(), "name cannot be empty")
		a.True(repo.AssertNumberOfCalls(t, "Add", 0)) // репозиторий не должен вызываться
	})

	t.Run("should return wrapped error from repository", func(t *testing.T) {
		repo := new(MockRepo)
		validator := validator.New()
		svc := NewService(repo, validator)

		repoErr := errors.New("database error")
		repo.On("Add", mock.Anything, mock.AnythingOfType("*employee.Entity")).Return(repoErr)

		// Вызываем тестируемый метод
		response, got := svc.Add(context.Background(), "John Doe")

		// Проверяем результат
		a.Empty(response)
		a.NotNil(got)
		a.Contains(got.Error(), "error adding employee")
		a.True(repo.AssertNumberOfCalls(t, "Add", 1))
	})
}

func TestEmployeeService_FindAll(t *testing.T) {
	a := assert.New(t)

	t.Run("should return all employees", func(t *testing.T) {
		repo := new(MockRepo)
		validator := validator.New()
		svc := NewService(repo, validator)
		// Тестовые данные
		entities := []Entity{
			{Id: 1, Name: "John Doe", CreatedAt: time.Now(), UpdatedAt: time.Now()},
			{Id: 2, Name: "Jane Smith", CreatedAt: time.Now(), UpdatedAt: time.Now()},
		}

		repo.On("FindAll", mock.Anything).Return(entities, nil)

		// Вызываем тестируемый метод
		got, err := svc.FindAll(context.Background())

		// Проверяем результат
		a.Nil(err)
		a.Len(got, 2)
		a.Equal("John Doe", got[0].Name)
		a.Equal("Jane Smith", got[1].Name)
		a.True(repo.AssertNumberOfCalls(t, "FindAll", 1))
	})

	t.Run("should return wrapped error from repository", func(t *testing.T) {
		repo := new(MockRepo)
		validator := validator.New()
		svc := NewService(repo, validator)

		repoErr := errors.New("database error")
		repo.On("FindAll", mock.Anything).Return([]Entity{}, repoErr)

		// Вызываем тестируемый метод
		got, err := svc.FindAll(context.Background())

		// Проверяем результат
		a.Nil(got)
		a.NotNil(err)
		a.Contains(err.Error(), "error finding all employees")
		a.True(repo.AssertNumberOfCalls(t, "FindAll", 1))
	})
}

func TestEmployeeService_DeleteById(t *testing.T) {
	a := assert.New(t)

	t.Run("should delete employee successfully", func(t *testing.T) {
		repo := new(MockRepo)
		validator := validator.New()
		svc := NewService(repo, validator)
		repo.On("DeleteById", mock.Anything, int64(1)).Return(nil)

		// Вызываем тестируемый метод
		err := svc.DeleteById(context.Background(), 1)

		// Проверяем результат
		a.Nil(err)
		a.True(repo.AssertNumberOfCalls(t, "DeleteById", 1))
	})

	t.Run("should return error for invalid id", func(t *testing.T) {
		repo := new(MockRepo)
		validator := validator.New()
		svc := NewService(repo, validator)

		// Вызываем с невалидным ID
		err := svc.DeleteById(context.Background(), 0)

		// Проверяем результат
		a.NotNil(err)
		a.Contains(err.Error(), "invalid employee id")
		a.True(repo.AssertNumberOfCalls(t, "DeleteById", 0)) // репозиторий не должен вызываться
	})
}

// TestEmployeeService_FindPage_Validation проверяет валидацию параметров пагинации
func TestEmployeeService_FindPage_Validation(t *testing.T) {
	a := assert.New(t)

	t.Run("should return error if PageSize < 1", func(t *testing.T) {
		repo := new(MockRepo)
		validator := validator.New()
		svc := NewService(repo, validator)

		req := PageRequest{PageSize: 0, PageNumber: 0}
		_, err := svc.FindPage(context.Background(), req)

		a.Error(err)
<<<<<<< HEAD
		var validationErr common.RequestValidationError
		ok := errors.As(err, &validationErr)
=======
		validationErr, ok := err.(common.RequestValidationError)
>>>>>>> 9f55628d
		a.True(ok)
		a.Contains(validationErr.Message, "pagesize must be at least 1")
		a.True(repo.AssertNumberOfCalls(t, "FindPage", 0))
	})

	t.Run("should return error if PageSize > 100", func(t *testing.T) {
		repo := new(MockRepo)
		validator := validator.New()
		svc := NewService(repo, validator)

		req := PageRequest{PageSize: 101, PageNumber: 0}
		_, err := svc.FindPage(context.Background(), req)

		a.Error(err)
<<<<<<< HEAD
		var validationErr common.RequestValidationError
		ok := errors.As(err, &validationErr)
=======
		validationErr, ok := err.(common.RequestValidationError)
>>>>>>> 9f55628d
		a.True(ok)
		a.Contains(validationErr.Message, "pagesize must be at most 100")
		a.True(repo.AssertNumberOfCalls(t, "FindPage", 0))
	})

	t.Run("should return error if PageNumber < 0", func(t *testing.T) {
		repo := new(MockRepo)
		validator := validator.New()
		svc := NewService(repo, validator)

		req := PageRequest{PageSize: 10, PageNumber: -1}
		_, err := svc.FindPage(context.Background(), req)

		a.Error(err)
		validationErr, ok := err.(common.RequestValidationError)
		a.True(ok)
		a.Contains(validationErr.Message, "pagenumber must be at least 0")
		a.True(repo.AssertNumberOfCalls(t, "FindPage", 0))
	})
}

// StubRepo - stub-объект репозитория (созданный вручную)
type StubRepo struct {
	findByIdFunc func(ctx context.Context, id int64) (Entity, error)
	addFunc      func(ctx context.Context, e *Entity) error
}

func (s *StubRepo) FindById(ctx context.Context, id int64) (Entity, error) {
	if s.findByIdFunc != nil {
		return s.findByIdFunc(ctx, id)
	}
	return Entity{}, errors.New("not implemented")
}

func (s *StubRepo) Add(ctx context.Context, e *Entity) error {
	if s.addFunc != nil {
		return s.addFunc(ctx, e)
	}
	return errors.New("not implemented")
}

<<<<<<< HEAD
func (s *StubRepo) FindAll(_ context.Context) ([]Entity, error) {
	return nil, errors.New("not implemented")
}

func (s *StubRepo) FindByIds(_ context.Context, _ []int64) ([]Entity, error) {
	return nil, errors.New("not implemented")
}

func (s *StubRepo) DeleteById(_ context.Context, _ int64) error {
	return errors.New("not implemented")
}

func (s *StubRepo) DeleteByIds(_ context.Context, _ []int64) error {
	return errors.New("not implemented")
}

func (s *StubRepo) BeginTransaction(_ context.Context) (Transaction, error) {
	return nil, errors.New("not implemented")
}

func (s *StubRepo) FindByNameTx(_ context.Context, _ Transaction, _ string) (bool, error) {
	return false, errors.New("not implemented")
}

func (s *StubRepo) AddTx(_ context.Context, _ Transaction, _ *Entity) error {
	return errors.New("not implemented")
}

// Обновлённая сигнатура FindPage для StubRepo (если есть)
func (s *StubRepo) FindPage(_ context.Context, _, _ int, _ string) ([]Entity, error) {
	return nil, nil
}

// Обновлённая сигнатура CountAll для StubRepo
func (s *StubRepo) CountAll(_ context.Context, _ string) (int64, error) {
	return 0, errors.New("not implemented")
}

func (m *MockRepo) CountAll(ctx context.Context, textFilter string) (int64, error) {
	args := m.Called(ctx, textFilter)
=======
func (s *StubRepo) FindAll(ctx context.Context) ([]Entity, error) {
	return nil, errors.New("not implemented")
}

func (s *StubRepo) FindByIds(ctx context.Context, ids []int64) ([]Entity, error) {
	return nil, errors.New("not implemented")
}

func (s *StubRepo) DeleteById(ctx context.Context, id int64) error {
	return errors.New("not implemented")
}

func (s *StubRepo) DeleteByIds(ctx context.Context, ids []int64) error {
	return errors.New("not implemented")
}

func (s *StubRepo) BeginTransaction(ctx context.Context) (Transaction, error) {
	return nil, errors.New("not implemented")
}

func (s *StubRepo) FindByNameTx(ctx context.Context, tx Transaction, name string) (bool, error) {
	return false, errors.New("not implemented")
}

func (s *StubRepo) AddTx(ctx context.Context, tx Transaction, e *Entity) error {
	return errors.New("not implemented")
}

func (s *StubRepo) FindPage(ctx context.Context, limit, offset int) ([]Entity, error) {
	return nil, errors.New("not implemented")
}

func (s *StubRepo) CountAll(ctx context.Context) (int64, error) {
	return 0, errors.New("not implemented")
}
func (m *MockRepo) CountAll(ctx context.Context) (int64, error) {
	args := m.Called(ctx)
>>>>>>> 9f55628d
	return args.Get(0).(int64), args.Error(1)
}

func TestEmployeeService_FindById_WithStub(t *testing.T) {
	a := assert.New(t)

	t.Run("should return found employee using stub", func(t *testing.T) {
		// Создаем stub с предопределенным поведением
		stub := &StubRepo{
			findByIdFunc: func(ctx context.Context, id int64) (Entity, error) {
				return Entity{
					Id:        id,
					Name:      "Stubbed Employee",
					CreatedAt: time.Now(),
					UpdatedAt: time.Now(),
				}, nil
			},
		}

		validator := validator.New()
		svc := NewService(stub, validator)

		// Вызываем тестируемый метод
		got, err := svc.FindById(context.Background(), 42)

		// Проверяем результат
		a.Nil(err)
		a.Equal(int64(42), got.Id)
		a.Equal("Stubbed Employee", got.Name)
	})

	t.Run("should return error from stub", func(t *testing.T) {
		// Создаем stub, который возвращает ошибку
		stub := &StubRepo{
			findByIdFunc: func(ctx context.Context, id int64) (Entity, error) {
				return Entity{}, errors.New("stub database error")
			},
		}
		validator := validator.New()
		svc := NewService(stub, validator)

		// Вызываем тестируемый метод
		response, err := svc.FindById(context.Background(), 1)

		// Проверяем результат
		a.Empty(response)
		a.NotNil(err)
		a.Contains(err.Error(), "error finding employee with id 1")
		a.Contains(err.Error(), "stub database error")
	})
}

func TestEmployeeService_FindByIds(t *testing.T) {
	a := assert.New(t)

	t.Run("should return employees by ids", func(t *testing.T) {
		repo := new(MockRepo)
		validator := validator.New()
		svc := NewService(repo, validator)

		// Тестовые данные
		entities := []Entity{
			{Id: 1, Name: "John Doe", CreatedAt: time.Now(), UpdatedAt: time.Now()},
			{Id: 2, Name: "Jane Smith", CreatedAt: time.Now(), UpdatedAt: time.Now()},
		}
		ids := []int64{1, 2}

		repo.On("FindByIds", mock.Anything, ids).Return(entities, nil)

		// Вызываем тестируемый метод
		got, err := svc.FindByIds(context.Background(), ids)

		// Проверяем результат
		a.Nil(err)
		a.Len(got, 2)
		a.Equal("John Doe", got[0].Name)
		a.Equal("Jane Smith", got[1].Name)
		a.True(repo.AssertNumberOfCalls(t, "FindByIds", 1))
	})

	t.Run("should return wrapped error from repository", func(t *testing.T) {
		repo := new(MockRepo)
		validator := validator.New()
		svc := NewService(repo, validator)

		ids := []int64{1, 2}
		repoErr := errors.New("database error")
		repo.On("FindByIds", mock.Anything, ids).Return([]Entity{}, repoErr)

		// Вызываем тестируемый метод
		got, err := svc.FindByIds(context.Background(), ids)

		// Проверяем результат
		a.Nil(got)
		a.NotNil(err)
		a.Contains(err.Error(), "error finding employees by ids")
		a.True(repo.AssertNumberOfCalls(t, "FindByIds", 1))
	})
}

func TestEmployeeService_DeleteByIds(t *testing.T) {
	a := assert.New(t)

	t.Run("should delete employees by ids successfully", func(t *testing.T) {
		repo := new(MockRepo)
		validator := validator.New()
		svc := NewService(repo, validator)

		ids := []int64{1, 2}
		repo.On("DeleteByIds", mock.Anything, ids).Return(nil)

		// Вызываем тестируемый метод
		err := svc.DeleteByIds(context.Background(), ids)

		// Проверяем результат
		a.Nil(err)
		a.True(repo.AssertNumberOfCalls(t, "DeleteByIds", 1))
	})

	t.Run("should return wrapped error from repository", func(t *testing.T) {
		repo := new(MockRepo)
		validator := validator.New()
		svc := NewService(repo, validator)

		ids := []int64{1, 2}
		repoErr := errors.New("database error")
		repo.On("DeleteByIds", mock.Anything, ids).Return(repoErr)

		// Вызываем тестируемый метод
		err := svc.DeleteByIds(context.Background(), ids)

		// Проверяем результат
		a.NotNil(err)
		a.Contains(err.Error(), "error deleting employees by ids")
		a.True(repo.AssertNumberOfCalls(t, "DeleteByIds", 1))
	})
}

// MockTransaction - мок для sqlx.Tx
type MockTransaction struct {
	mock.Mock
}

func (m *MockTransaction) Rollback() error {
	args := m.Called()
	return args.Error(0)
}

func (m *MockTransaction) Commit() error {
	args := m.Called()
	return args.Error(0)
}

func (m *MockTransaction) Get(dest interface{}, query string, args ...interface{}) error {
	mockArgs := m.Called(dest, query, args)
	return mockArgs.Error(0)
}

func (m *MockTransaction) QueryRow(query string, args ...interface{}) Row {
	mockArgs := m.Called(query, args)
	return mockArgs.Get(0).(*MockRow)
}

func (m *MockTransaction) QueryRowContext(ctx context.Context, query string, args ...interface{}) Row {
	mockArgs := m.Called(ctx, query, args)
	return mockArgs.Get(0).(Row)
}

// MockRow - мок для sql.Row
type MockRow struct {
	mock.Mock
}

func (m *MockRow) Scan(dest ...interface{}) error {
	args := m.Called(dest)
	// Если нужно симулировать присвоение ID
	if len(dest) == 1 {
		if idPtr, ok := dest[0].(*int64); ok {
			*idPtr = 1 // симулируем присвоение ID = 1
		}
	}
	return args.Error(0)
}

// TestValidateRequest - тесты для валидации запросов
func TestService_ValidateRequest(t *testing.T) {
	a := assert.New(t)
	repo := new(MockRepo)
	validator := validator.New()
	svc := NewService(repo, validator)

	t.Run("should validate AddEmployeeRequest successfully", func(t *testing.T) {
		request := AddEmployeeRequest{Name: "John Doe"}

		err := svc.ValidateRequest(request)

		a.Nil(err, "Valid request should not return error")
	})

	t.Run("should return validation error for empty name", func(t *testing.T) {
		request := AddEmployeeRequest{Name: ""}

		err := svc.ValidateRequest(request)

		a.NotNil(err, "Empty name should return validation error")
		validationErr, ok := err.(common.RequestValidationError)
		a.True(ok, "Error should be RequestValidationError type")
		a.Contains(validationErr.Message, "name cannot be empty")
	})

	t.Run("should return validation error for short name", func(t *testing.T) {
		request := AddEmployeeRequest{Name: "J"}

		err := svc.ValidateRequest(request)

		a.NotNil(err)
		validationErr, ok := err.(common.RequestValidationError)
		a.True(ok)
		a.Contains(validationErr.Message, "name must be at least 2 characters long")
	})

	t.Run("should return validation error for long name", func(t *testing.T) {
		longName := string(make([]byte, 101)) // 101 characters
		for i := range longName {
			longName = longName[:i] + "a" + longName[i+1:]
		}
		request := AddEmployeeRequest{Name: longName}

		err := svc.ValidateRequest(request)

		a.NotNil(err)
		validationErr, ok := err.(common.RequestValidationError)
		a.True(ok)
		a.Contains(validationErr.Message, "name must be at most 100 characters long")
	})

	t.Run("should validate FindByIdRequest successfully", func(t *testing.T) {
		request := FindByIdRequest{Id: 1}

		err := svc.ValidateRequest(request)

		a.Nil(err)
	})

	t.Run("should return validation error for invalid ID", func(t *testing.T) {
		request := FindByIdRequest{Id: 0}

		err := svc.ValidateRequest(request)

		a.NotNil(err)
		validationErr, ok := err.(common.RequestValidationError)
		a.True(ok)
		a.Contains(validationErr.Message, "id must be greater than 0")
	})

	t.Run("should validate FindByIdsRequest successfully", func(t *testing.T) {
		request := FindByIdsRequest{Ids: []int64{1, 2, 3}}

		err := svc.ValidateRequest(request)

		a.Nil(err)
	})

	t.Run("should return validation error for empty IDs array", func(t *testing.T) {
		request := FindByIdsRequest{Ids: []int64{}}

		err := svc.ValidateRequest(request)

		a.NotNil(err)
		validationErr, ok := err.(common.RequestValidationError)
		a.True(ok)
		a.Contains(validationErr.Message, "ids")
	})

	t.Run("should return validation error for invalid ID in array", func(t *testing.T) {
		request := FindByIdsRequest{Ids: []int64{1, 0, 3}}

		err := svc.ValidateRequest(request)

		a.NotNil(err)
		validationErr, ok := err.(common.RequestValidationError)
		a.True(ok)
		a.Contains(validationErr.Message, "ids[1] must be greater than 0")
	})
}

// TestAddTransactional - тесты для транзакционного добавления с валидацией
func TestService_AddTransactional(t *testing.T) {
	a := assert.New(t)

	t.Run("should return validation error and not call repository", func(t *testing.T) {
		repo := new(MockRepo)
		validator := validator.New()
		svc := NewService(repo, validator)

		// Тестируем с пустым именем
		request := AddEmployeeRequest{Name: ""}

		response, err := svc.AddTransactional(context.Background(), request)

		// Проверяем, что возвращается ошибка валидации
		a.Empty(response)
		a.NotNil(err)
		validationErr, ok := err.(common.RequestValidationError)
		a.True(ok, "Should return RequestValidationError")
		a.Contains(validationErr.Message, "name cannot be empty")

		// Проверяем, что репозиторий не вызывался
		repo.AssertNotCalled(t, "BeginTransaction")
		repo.AssertNotCalled(t, "FindByNameTx")
		repo.AssertNotCalled(t, "AddTx")
	})

	t.Run("should return validation error for short name and not call repository", func(t *testing.T) {
		repo := new(MockRepo)
		validator := validator.New()
		svc := NewService(repo, validator)

		request := AddEmployeeRequest{Name: "J"}

		response, err := svc.AddTransactional(context.Background(), request)

		a.Empty(response)
		a.NotNil(err)
		validationErr, ok := err.(common.RequestValidationError)
		a.True(ok)
		a.Contains(validationErr.Message, "name must be at least 2 characters long")

		// Репозиторий не должен вызываться при ошибке валидации
		repo.AssertNotCalled(t, "BeginTransaction")
		repo.AssertNotCalled(t, "FindByNameTx")
		repo.AssertNotCalled(t, "AddTx")
	})

	t.Run("should handle transaction creation error", func(t *testing.T) {
		repo := new(MockRepo)
		validator := validator.New()
		svc := NewService(repo, validator)

		request := AddEmployeeRequest{Name: "John Doe"}
		transactionErr := errors.New("failed to create transaction")

		repo.On("BeginTransaction", mock.Anything).Return(nil, transactionErr)

		response, err := svc.AddTransactional(context.Background(), request)

		a.Empty(response)
		a.NotNil(err)
		transactionError, ok := err.(common.TransactionError)
		a.True(ok, "Should return TransactionError")
		a.Contains(transactionError.Message, "error creating transaction")
		a.Equal(transactionErr, transactionError.Err)

		// FindByNameTx и AddTx не должны вызываться при ошибке создания транзакции
		repo.AssertNotCalled(t, "FindByNameTx")
		repo.AssertNotCalled(t, "AddTx")
	})

	t.Run("should rollback transaction when employee already exists", func(t *testing.T) {
		repo := new(MockRepo)
		validator := validator.New()
		svc := NewService(repo, validator)
		mockTx := new(MockTransaction)

		request := AddEmployeeRequest{Name: "John Doe"}

		repo.On("BeginTransaction", mock.Anything).Return(mockTx, nil)
		repo.On("FindByNameTx", mock.Anything, mockTx, "John Doe").Return(true, nil)
		mockTx.On("Rollback").Return(nil)

		response, err := svc.AddTransactional(context.Background(), request)

		a.Empty(response)
		a.NotNil(err)
		alreadyExistsErr, ok := err.(common.AlreadyExistsError)
		a.True(ok, "Should return AlreadyExistsError")
		a.Contains(alreadyExistsErr.Message, "employee with name 'John Doe' already exists")

		// Проверяем, что транзакция была откачена
		mockTx.AssertCalled(t, "Rollback")
		// AddTx не должен вызываться, если сотрудник уже существует
		repo.AssertNotCalled(t, "AddTx")
	})

	t.Run("should rollback transaction on AddTx error", func(t *testing.T) {
		repo := new(MockRepo)
		validator := validator.New()
		svc := NewService(repo, validator)
		mockTx := new(MockTransaction)

		request := AddEmployeeRequest{Name: "John Doe"}
		addErr := errors.New("database insert error")

		repo.On("BeginTransaction", mock.Anything).Return(mockTx, nil)
		repo.On("FindByNameTx", mock.Anything, mockTx, "John Doe").Return(false, nil)
		repo.On("AddTx", mock.Anything, mockTx, mock.AnythingOfType("*employee.Entity")).Return(addErr)
		mockTx.On("Rollback").Return(nil)

		response, err := svc.AddTransactional(context.Background(), request)

		a.Empty(response)
		a.NotNil(err)
		a.Contains(err.Error(), "error adding employee")
		a.Contains(err.Error(), "database insert error")

		mockTx.AssertCalled(t, "Rollback")
	})

	t.Run("should handle rollback error properly", func(t *testing.T) {
		repo := new(MockRepo)
		validator := validator.New()
		svc := NewService(repo, validator)
		mockTx := new(MockTransaction)

		request := AddEmployeeRequest{Name: "John Doe"}
		addErr := errors.New("database insert error")
		rollbackErr := errors.New("rollback failed")

		repo.On("BeginTransaction", mock.Anything).Return(mockTx, nil)
		repo.On("FindByNameTx", mock.Anything, mockTx, "John Doe").Return(false, nil)
		repo.On("AddTx", mock.Anything, mockTx, mock.AnythingOfType("*employee.Entity")).Return(addErr)
		mockTx.On("Rollback").Return(rollbackErr)

		response, err := svc.AddTransactional(context.Background(), request)

		a.Empty(response)
		a.NotNil(err)
		a.Contains(err.Error(), "rolling back transaction errors")
		a.Contains(err.Error(), "database insert error")
		a.Contains(err.Error(), "rollback failed")
	})

	t.Run("should handle commit error and reset response", func(t *testing.T) {
		repo := new(MockRepo)
		validator := validator.New()
		svc := NewService(repo, validator)
		mockTx := new(MockTransaction)

		request := AddEmployeeRequest{Name: "John Doe"}
		commitErr := errors.New("commit failed")

		repo.On("BeginTransaction", mock.Anything).Return(mockTx, nil)
		repo.On("FindByNameTx", mock.Anything, mockTx, "John Doe").Return(false, nil)
		repo.On("AddTx", mock.Anything, mockTx, mock.AnythingOfType("*employee.Entity")).Return(nil).Run(func(args mock.Arguments) {
			entity := args.Get(2).(*Entity)
			entity.Id = 1
		})
		mockTx.On("Commit").Return(commitErr)
		mockTx.On("Rollback").Return(nil)

		response, err := svc.AddTransactional(context.Background(), request)

		a.Empty(response, "Response should be empty on commit error")
		a.NotNil(err)
		a.Contains(err.Error(), "creating employee: commiting transaction error")
		a.Contains(err.Error(), "commit failed")
	})

	t.Run("should successfully add employee with valid data", func(t *testing.T) {
		repo := new(MockRepo)
		validator := validator.New()
		svc := NewService(repo, validator)
		mockTx := new(MockTransaction)

		request := AddEmployeeRequest{Name: "John Doe"}

		repo.On("BeginTransaction", mock.Anything).Return(mockTx, nil)
		repo.On("FindByNameTx", mock.Anything, mockTx, "John Doe").Return(false, nil)
		repo.On("AddTx", mock.Anything, mockTx, mock.AnythingOfType("*employee.Entity")).Return(nil).Run(func(args mock.Arguments) {
			entity := args.Get(2).(*Entity)
			entity.Id = 1
		})
		mockTx.On("Commit").Return(nil)
		mockTx.On("Rollback").Return(nil)

		response, err := svc.AddTransactional(context.Background(), request)

		a.Nil(err)
		a.NotEmpty(response)
		a.Equal(int64(1), response.Id)
		a.Equal("John Doe", response.Name)

		mockTx.AssertCalled(t, "Commit")
		mockTx.AssertNotCalled(t, "Rollback")
	})
}

// TestServiceMethodsWithInvalidData - тесты для проверки обработки некорректных данных в других методах
func TestService_MethodsWithInvalidData(t *testing.T) {
	a := assert.New(t)

	t.Run("FindById should handle validation internally and not call repository", func(t *testing.T) {
		repo := new(MockRepo)
		validator := validator.New()
		svc := NewService(repo, validator)

		// Тестируем с невалидным ID
		response, err := svc.FindById(context.Background(), -1)

		a.Empty(response)
		a.NotNil(err)
		validationErr, ok := err.(common.RequestValidationError)
		a.True(ok, "Should return RequestValidationError")
		a.Contains(validationErr.Message, "invalid employee id: -1")

		// Репозиторий не должен вызываться при невалидном ID
		repo.AssertNotCalled(t, "FindById")
	})

	t.Run("Add should validate name and not call repository on empty name", func(t *testing.T) {
		repo := new(MockRepo)
		validator := validator.New()
		svc := NewService(repo, validator)

		response, err := svc.Add(context.Background(), "")

		a.Empty(response)
		a.NotNil(err)
		validationErr, ok := err.(common.RequestValidationError)
		a.True(ok)
		a.Contains(validationErr.Message, "name cannot be empty")

		// Репозиторий не должен вызываться при невалидном имени
		repo.AssertNotCalled(t, "Add")
	})

	t.Run("Add should validate name length and not call repository", func(t *testing.T) {
		repo := new(MockRepo)
		validator := validator.New()
		svc := NewService(repo, validator)

		// Слишком короткое имя
		response, err := svc.Add(context.Background(), "J")

		a.Empty(response)
		a.NotNil(err)
		validationErr, ok := err.(common.RequestValidationError)
		a.True(ok)
		a.Contains(validationErr.Message, "name must be at least 2 characters long")

		repo.AssertNotCalled(t, "Add")
	})

	t.Run("DeleteById should validate ID and not call repository", func(t *testing.T) {
		repo := new(MockRepo)
		validator := validator.New()
		svc := NewService(repo, validator)

		err := svc.DeleteById(context.Background(), 0)

		a.NotNil(err)
		a.Contains(err.Error(), "invalid employee id: 0")

		repo.AssertNotCalled(t, "DeleteById")
	})

	t.Run("DeleteById should validate negative ID and not call repository", func(t *testing.T) {
		repo := new(MockRepo)
		validator := validator.New()
		svc := NewService(repo, validator)

		err := svc.DeleteById(context.Background(), -5)

		a.NotNil(err)
		a.Contains(err.Error(), "invalid employee id: -5")

		repo.AssertNotCalled(t, "DeleteById")
	})
}

// TestValidationDoesNotReachDatabase - интеграционные тесты, подтверждающие, что некорректные данные не достигают базы данных
func TestService_ValidationDoesNotReachDatabase(t *testing.T) {
	a := assert.New(t)

	testCases := []struct {
		name        string
		testFunc    func(*MockRepo, *Service) error
		description string
	}{
		{
			name: "empty_name_add",
			testFunc: func(repo *MockRepo, svc *Service) error {
				_, err := svc.Add(context.Background(), "")
				return err
			},
			description: "Add with empty name should not reach database",
		},
		{
			name: "short_name_add",
			testFunc: func(repo *MockRepo, svc *Service) error {
				_, err := svc.Add(context.Background(), "J")
				return err
			},
			description: "Add with short name should not reach database",
		},
		{
			name: "empty_name_transactional",
			testFunc: func(repo *MockRepo, svc *Service) error {
				_, err := svc.AddTransactional(context.Background(), AddEmployeeRequest{Name: ""})
				return err
			},
			description: "AddTransactional with empty name should not reach database",
		},
		{
			name: "invalid_id_find",
			testFunc: func(repo *MockRepo, svc *Service) error {
				_, err := svc.FindById(context.Background(), 0)
				return err
			},
			description: "FindById with invalid ID should not reach database",
		},
		{
			name: "invalid_id_delete",
			testFunc: func(repo *MockRepo, svc *Service) error {
				return svc.DeleteById(context.Background(), -1)
			},
			description: "DeleteById with invalid ID should not reach database",
		},
	}

	for _, tc := range testCases {
		t.Run(tc.name, func(t *testing.T) {
			repo := new(MockRepo)
			validator := validator.New()
			svc := NewService(repo, validator)

			err := tc.testFunc(repo, svc)

			// Проверяем, что возвращается ошибка
			a.NotNil(err, tc.description)

			// Проверяем, что никакие методы репозитория не были вызваны
			repo.AssertNotCalled(t, "Add")
			repo.AssertNotCalled(t, "FindById")
			repo.AssertNotCalled(t, "DeleteById")
			repo.AssertNotCalled(t, "BeginTransaction")
			repo.AssertNotCalled(t, "FindByNameTx")
			repo.AssertNotCalled(t, "AddTx")
		})
	}
}

// TestComplexValidationScenarios - тесты сложных сценариев валидации
func TestService_ComplexValidationScenarios(t *testing.T) {
	a := assert.New(t)

	t.Run("multiple validation errors should be handled properly", func(t *testing.T) {
		repo := new(MockRepo)
		validator := validator.New()
		svc := NewService(repo, validator)

		// Создаем запрос с множественными ошибками валидации
		request := FindByIdsRequest{Ids: []int64{}} // пустой массив

		err := svc.ValidateRequest(request)

		a.NotNil(err)
		validationErr, ok := err.(common.RequestValidationError)
		a.True(ok)
		// Проверяем, что сообщение содержит информацию об ошибке
		a.Contains(validationErr.Message, "ids")
	})

	t.Run("boundary value testing for name length", func(t *testing.T) {
		repo := new(MockRepo)
		validator := validator.New()
		svc := NewService(repo, validator)

		// Тест с именем ровно 2 символа
		validName := "Jo"
		repo.On("Add", mock.Anything, mock.AnythingOfType("*employee.Entity")).Return(nil).Once()
		_, err := svc.Add(context.Background(), validName)
		require.NoError(t, err)
		// Это должно пройти валидацию, но может упасть на уровне репозитория
		// Главное - валидация должна пройти успешно

		// Тест с именем 1 символ (invalid)
		repo2 := new(MockRepo)
		svc2 := NewService(repo2, validator)

		_, err = svc2.Add(context.Background(), "J")
		a.NotNil(err)
		validationErr, ok := err.(common.RequestValidationError)
		a.True(ok)
		a.Contains(validationErr.Message, "name must be at least 2 characters long")
		repo2.AssertNotCalled(t, "Add")

		// Тест с именем ровно 100 символов (maximum valid)
		maxValidName := string(make([]rune, 100))
		for i := range maxValidName {
			maxValidName = maxValidName[:i] + "a" + maxValidName[i+1:]
		}
		repo3 := new(MockRepo)
		repo3.On("Add", mock.Anything, mock.AnythingOfType("*employee.Entity")).Return(nil).Once()
		svc3 := NewService(repo3, validator)

		_, err = svc3.Add(context.Background(), maxValidName)
		require.NoError(t, err)

		// Тест с именем 101 символ (invalid)
		repo4 := new(MockRepo)

		svc4 := NewService(repo4, validator)

		tooLongName := maxValidName + "a"
		_, err = svc4.Add(context.Background(), tooLongName)
		a.NotNil(err)
		validationErr, ok = err.(common.RequestValidationError)
		a.True(ok)
		a.Contains(validationErr.Message, "name must be at most 100 characters long")
		repo4.AssertNotCalled(t, "Add")
	})
}

// TestBusinessLogicProtectionDetailed - детальные тесты защиты бизнес-логики
func TestBusinessLogicProtectionDetailed(t *testing.T) {
	a := assert.New(t)

	protectionTests := []struct {
		name         string
		testFunc     func(*MockRepo, *Service) error
		description  string
		shouldCallDB bool
	}{
		{
			name: "whitespace_only_name",
			testFunc: func(repo *MockRepo, svc *Service) error {
				_, err := svc.Add(context.Background(), "   ")
				return err
			},
			description:  "Whitespace-only name validation",
			shouldCallDB: true, // validator не триммит пробелы по умолчанию
		},
		{
			name: "unicode_name_valid",
			testFunc: func(repo *MockRepo, svc *Service) error {
				repo.On("Add", mock.Anything, mock.AnythingOfType("*employee.Entity")).Return(nil).Run(func(args mock.Arguments) {
					entity := args.Get(1).(*Entity)
					entity.Id = 1
					entity.Name = "Владимир"
				})
				_, err := svc.Add(context.Background(), "Владимир")
				return err
			},
			description:  "Unicode name should reach database",
			shouldCallDB: true,
		},
		{
			name: "boundary_max_id",
			testFunc: func(repo *MockRepo, svc *Service) error {
				maxId := int64(9223372036854775807)
				repo.On("FindById", mock.Anything, maxId).Return(
					Entity{}, common.NotFoundError{Message: "not found"})
				_, err := svc.FindById(context.Background(), maxId)
				return err
			},
			description:  "Maximum int64 ID should reach database",
			shouldCallDB: true,
		},
		{
			name: "multiple_validation_errors",
			testFunc: func(repo *MockRepo, svc *Service) error {
				// Пустой список ID - должен провалить валидацию
				_, err := svc.FindByIds(context.Background(), []int64{})
				return err
			},
			description:  "Multiple validation errors should not reach database",
			shouldCallDB: false,
		},
	}

	for _, pt := range protectionTests {
		t.Run(pt.name, func(t *testing.T) {
			repo := new(MockRepo)

			// ✅ Вместо фиксированного списка On() — ставим switch:
			switch pt.name {
			case "whitespace_only_name":
				repo.On("Add", mock.Anything, mock.AnythingOfType("*employee.Entity")).Return(nil)
			case "unicode_name_valid":
				repo.On("Add", mock.Anything, mock.AnythingOfType("*employee.Entity")).Return(nil)
			case "boundary_max_id":
				maxId := int64(9223372036854775807)
				repo.On("FindById", mock.Anything, maxId).Return(
					Entity{}, common.NotFoundError{Message: "not found"})
			case "multiple_validation_errors":

			}

			validator := validator.New()
			svc := NewService(repo, validator)
			err := pt.testFunc(repo, svc)

			if pt.shouldCallDB {
				// Если должны вызвать БД, то repo.AssertExpectations пройдет
				repo.AssertExpectations(t)
			} else {
				// Если не должны вызывать БД, проверяем что ошибка есть
				a.Error(err, pt.description)
				// И что никакие методы репозитория не вызывались
				repo.AssertNotCalled(t, "Add")
				repo.AssertNotCalled(t, "FindById")
				repo.AssertNotCalled(t, "FindByIds")
				repo.AssertNotCalled(t, "DeleteById")
				repo.AssertNotCalled(t, "DeleteByIds")
			}
		})
	}
}

// TestValidationErrorTypes - тесты типов ошибок валидации
func TestValidationErrorTypes(t *testing.T) {
	a := assert.New(t)
	repo := new(MockRepo)
	validator := validator.New()
	svc := NewService(repo, validator)

	validationErrorTests := []struct {
		name     string
		testFunc func() error
	}{
		{
			name: "add_validation_error",
			testFunc: func() error {
				_, err := svc.Add(context.Background(), "")
				return err
			},
		},
		{
			name: "add_transactional_validation_error",
			testFunc: func() error {
				_, err := svc.AddTransactional(context.Background(), AddEmployeeRequest{Name: ""})
				return err
			},
		},
		{
			name: "find_by_id_validation_error",
			testFunc: func() error {
				_, err := svc.FindById(context.Background(), 0)
				return err
			},
		},
		{
			name: "delete_by_id_validation_error",
			testFunc: func() error {
				return svc.DeleteById(context.Background(), -1)
			},
		},
	}

	for _, test := range validationErrorTests {
		t.Run(test.name, func(t *testing.T) {
			err := test.testFunc()
			a.Error(err)

			// Проверяем, что это RequestValidationError
			var validationErr common.RequestValidationError
			a.True(errors.As(err, &validationErr), "Should be RequestValidationError")

			// Убеждаемся, что репозиторий не вызывался
			repo.AssertNotCalled(t, "Add")
			repo.AssertNotCalled(t, "FindById")
			repo.AssertNotCalled(t, "DeleteById")
		})
	}
}<|MERGE_RESOLUTION|>--- conflicted
+++ resolved
@@ -78,14 +78,9 @@
 	return args.Error(0)
 }
 
-<<<<<<< HEAD
 // Обновлённая сигнатура FindPage для MockRepo
 func (m *MockRepo) FindPage(ctx context.Context, limit, offset int, textFilter string) ([]Entity, error) {
 	args := m.Called(ctx, limit, offset, textFilter)
-=======
-func (m *MockRepo) FindPage(ctx context.Context, limit, offset int) ([]Entity, error) {
-	args := m.Called(ctx, limit, offset)
->>>>>>> 9f55628d
 	return args.Get(0).([]Entity), args.Error(1)
 }
 
@@ -305,12 +300,8 @@
 		_, err := svc.FindPage(context.Background(), req)
 
 		a.Error(err)
-<<<<<<< HEAD
 		var validationErr common.RequestValidationError
 		ok := errors.As(err, &validationErr)
-=======
-		validationErr, ok := err.(common.RequestValidationError)
->>>>>>> 9f55628d
 		a.True(ok)
 		a.Contains(validationErr.Message, "pagesize must be at least 1")
 		a.True(repo.AssertNumberOfCalls(t, "FindPage", 0))
@@ -325,12 +316,8 @@
 		_, err := svc.FindPage(context.Background(), req)
 
 		a.Error(err)
-<<<<<<< HEAD
 		var validationErr common.RequestValidationError
 		ok := errors.As(err, &validationErr)
-=======
-		validationErr, ok := err.(common.RequestValidationError)
->>>>>>> 9f55628d
 		a.True(ok)
 		a.Contains(validationErr.Message, "pagesize must be at most 100")
 		a.True(repo.AssertNumberOfCalls(t, "FindPage", 0))
@@ -372,7 +359,7 @@
 	return errors.New("not implemented")
 }
 
-<<<<<<< HEAD
+
 func (s *StubRepo) FindAll(_ context.Context) ([]Entity, error) {
 	return nil, errors.New("not implemented")
 }
@@ -413,45 +400,7 @@
 
 func (m *MockRepo) CountAll(ctx context.Context, textFilter string) (int64, error) {
 	args := m.Called(ctx, textFilter)
-=======
-func (s *StubRepo) FindAll(ctx context.Context) ([]Entity, error) {
-	return nil, errors.New("not implemented")
-}
-
-func (s *StubRepo) FindByIds(ctx context.Context, ids []int64) ([]Entity, error) {
-	return nil, errors.New("not implemented")
-}
-
-func (s *StubRepo) DeleteById(ctx context.Context, id int64) error {
-	return errors.New("not implemented")
-}
-
-func (s *StubRepo) DeleteByIds(ctx context.Context, ids []int64) error {
-	return errors.New("not implemented")
-}
-
-func (s *StubRepo) BeginTransaction(ctx context.Context) (Transaction, error) {
-	return nil, errors.New("not implemented")
-}
-
-func (s *StubRepo) FindByNameTx(ctx context.Context, tx Transaction, name string) (bool, error) {
-	return false, errors.New("not implemented")
-}
-
-func (s *StubRepo) AddTx(ctx context.Context, tx Transaction, e *Entity) error {
-	return errors.New("not implemented")
-}
-
-func (s *StubRepo) FindPage(ctx context.Context, limit, offset int) ([]Entity, error) {
-	return nil, errors.New("not implemented")
-}
-
-func (s *StubRepo) CountAll(ctx context.Context) (int64, error) {
-	return 0, errors.New("not implemented")
-}
-func (m *MockRepo) CountAll(ctx context.Context) (int64, error) {
-	args := m.Called(ctx)
->>>>>>> 9f55628d
+
 	return args.Get(0).(int64), args.Error(1)
 }
 
