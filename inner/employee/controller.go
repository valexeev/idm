package employee

import (
	"context"
	"errors"
	"fmt"
	"idm/inner/common"
	"idm/inner/web"
	"strconv"

	"github.com/gofiber/fiber/v2"
	"go.uber.org/zap"
)

// Controller структура контроллера для работы с сотрудниками
type Controller struct {
	server          *web.Server // экземпляр веб-сервера
	employeeService Svc         // сервис для работы с сотрудниками
	logger          *common.Logger
}

// Svc интерфейс сервиса для работы с сотрудниками
type Svc interface {
	FindById(ctx context.Context, id int64) (Response, error)                           // поиск сотрудника по ID
	AddTransactional(ctx context.Context, request AddEmployeeRequest) (Response, error) // добавление сотрудника в транзакции
	Add(ctx context.Context, name string) (Response, error)                             // простое добавление сотрудника
	FindAll(ctx context.Context) ([]Response, error)                                    // получение всех сотрудников
	FindByIds(ctx context.Context, ids []int64) ([]Response, error)                     // поиск сотрудников по списку ID
	DeleteById(ctx context.Context, id int64) error                                     // удаление сотрудника по ID
	DeleteByIds(ctx context.Context, ids []int64) error                                 // удаление сотрудников по списку ID
	ValidateRequest(request interface{}) error

	FindPage(ctx context.Context, req PageRequest) (PageResponse, error)
}

// NewController создает новый экземпляр контроллера сотрудников
func NewController(server *web.Server, employeeService Svc, logger *common.Logger) *Controller {
	return &Controller{server: server, employeeService: employeeService, logger: logger}
}

// RegisterRoutes регистрирует все маршруты для работы с сотрудниками
func (c *Controller) RegisterRoutes() {
	api := c.server.GroupApiV1 // группа маршрутов API v1

	// CRUD операции для сотрудников
	api.Post("/employees", c.CreateEmployee)                            // создание сотрудника
	api.Post("/employees/transactional", c.CreateEmployeeTransactional) // создание сотрудника в транзакции
	api.Get("/employees/page", c.GetEmployeesPage)
	api.Get("/employees/:id", c.GetEmployee)           // получение сотрудника по ID
	api.Get("/employees", c.GetAllEmployees)           // получение всех сотрудников
	api.Post("/employees/by-ids", c.GetEmployeesByIds) // получение сотрудников по списку ID
	api.Delete("/employees/:id", c.DeleteEmployee)     // удаление сотрудника по ID
	api.Delete("/employees", c.DeleteEmployeesByIds)   // удаление сотрудников по списку ID
}

// GetEmployeesPage получает страницу сотрудников
// GET /api/v1/employees/page?pageNumber=x&pageSize=y
func (c *Controller) GetEmployeesPage(ctx *fiber.Ctx) error {
	pageNumber, err := strconv.Atoi(ctx.Query("pageNumber", "0"))
	if err != nil {
		return common.ErrResponse(ctx, fiber.StatusBadRequest, "invalid pageNumber")
	}
	pageSize, err := strconv.Atoi(ctx.Query("pageSize", "20"))
	if err != nil {
		return common.ErrResponse(ctx, fiber.StatusBadRequest, "invalid pageSize")
	}
<<<<<<< HEAD
	textFilter := ctx.Query("textFilter", "")
	// Формируем запрос с фильтром
	req := PageRequest{PageNumber: pageNumber, PageSize: pageSize, TextFilter: textFilter}
=======
	req := PageRequest{PageNumber: pageNumber, PageSize: pageSize}
>>>>>>> 9f55628d
	resp, err := c.employeeService.FindPage(context.Background(), req)
	if err != nil {
		fmt.Println("ERROR in GetEmployeesPage:", err)
		return handleError(ctx, err)
	}
	return common.OkResponse(ctx, resp)
}

// handleError централизованная обработка ошибок с соответствующими HTTP статусами
func handleError(ctx *fiber.Ctx, err error) error {
	switch {
	// Ошибки валидации и дублирования - 400 Bad Request
	case errors.As(err, &common.RequestValidationError{}),
		errors.As(err, &common.AlreadyExistsError{}):
		return common.ErrResponse(ctx, fiber.StatusBadRequest, err.Error())
	// Ошибки транзакций и репозитория - 500 Internal Server Error
	case errors.As(err, &common.TransactionError{}),
		errors.As(err, &common.RepositoryError{}):
		return common.ErrResponse(ctx, fiber.StatusInternalServerError, err.Error())
	// Ошибки отсутствия данных - 404 Not Found
	case errors.As(err, &common.NotFoundError{}):
		return common.ErrResponse(ctx, fiber.StatusNotFound, err.Error())
	// Все остальные ошибки - 500 Internal Server Error
	default:
		return common.ErrResponse(ctx, fiber.StatusInternalServerError, err.Error())
	}
}

// CreateEmployeeTransactional создает нового сотрудника в рамках транзакции
// POST /api/v1/employees/transactional
func (c *Controller) CreateEmployeeTransactional(ctx *fiber.Ctx) error {
	var req AddEmployeeRequest

	// Парсинг JSON
	if err := ctx.BodyParser(&req); err != nil {
		c.logger.Error("create employee transactional: invalid JSON", zap.Error(err))
		return common.ErrResponse(ctx, fiber.StatusBadRequest, err.Error())
	}

	// Логируем тело запроса
	c.logger.Debug("create employee transactional: received request", zap.Any("request", req))

	// Вызов сервиса
	resp, err := c.employeeService.AddTransactional(ctx.Context(), req)
	if err != nil {
		c.logger.Error("create employee transactional: failed to add employee", zap.Error(err))
		return handleError(ctx, err)
	}

	// Ответ
	if err := common.OkResponse(ctx, resp); err != nil {
		c.logger.Error("create employee transactional: failed to return response", zap.Error(err))
		return common.ErrResponse(ctx, fiber.StatusInternalServerError, "error returning created employee")
	}

	return nil
}

// CreateEmployee создает нового сотрудника (без транзакции)
// POST /api/v1/employees
func (c *Controller) CreateEmployee(ctx *fiber.Ctx) error {
	var req AddEmployeeRequest

	// Парсинг JSON
	if err := ctx.BodyParser(&req); err != nil {
		c.logger.Error("create employee: invalid JSON", zap.Error(err))
		return common.ErrResponse(ctx, fiber.StatusBadRequest, err.Error())
	}

	// Логируем тело запроса
	c.logger.Debug("create employee: received request", zap.Any("request", req))

	// Вызов сервиса
	resp, err := c.employeeService.Add(ctx.Context(), req.Name)
	if err != nil {
		c.logger.Error("create employee: failed to add employee", zap.Error(err))

		if errors.As(err, &common.RequestValidationError{}) {
			return common.ErrResponse(ctx, fiber.StatusBadRequest, err.Error())
		} else {
			return common.ErrResponse(ctx, fiber.StatusInternalServerError, err.Error())
		}
	}

	// Ответ
	if err := common.OkResponse(ctx, resp); err != nil {
		c.logger.Error("create employee: failed to return response", zap.Error(err))
		return common.ErrResponse(ctx, fiber.StatusInternalServerError, "error returning created employee")
	}

	return nil
}

// GetEmployee получает сотрудника по его ID
// GET /api/v1/employees/:id
func (c *Controller) GetEmployee(ctx *fiber.Ctx) error {
	// Извлечение и парсинг ID из параметров маршрута
	id, err := strconv.ParseInt(ctx.Params("id"), 10, 64)
	if err != nil {
		return common.ErrResponse(ctx, fiber.StatusBadRequest, "invalid employee id")
	}

	// Поиск сотрудника по ID через сервис
	resp, err := c.employeeService.FindById(ctx.Context(), id)
	if err != nil {
		return handleError(ctx, err)
	}

	// Возврат данных найденного сотрудника
	if err := common.OkResponse(ctx, resp); err != nil {
		return common.ErrResponse(ctx, fiber.StatusInternalServerError, "error returning employee")
	}
	return nil
}

// GetAllEmployees получает список всех сотрудников
// GET /api/v1/employees
func (c *Controller) GetAllEmployees(ctx *fiber.Ctx) error {
	// Получение всех сотрудников через сервис
	resp, err := c.employeeService.FindAll(ctx.Context())
	if err != nil {
		return common.ErrResponse(ctx, fiber.StatusInternalServerError, err.Error())
	}

	// Возврат списка всех сотрудников
	if err := common.OkResponse(ctx, resp); err != nil {
		return common.ErrResponse(ctx, fiber.StatusInternalServerError, "error returning employees")
	}
	return nil
}

// GetEmployeesByIds получает сотрудников по списку ID
// POST /api/v1/employees/by-ids
func (c *Controller) GetEmployeesByIds(ctx *fiber.Ctx) error {
	// Парсинг JSON тела запроса в структуру FindByIdsRequest
	var req FindByIdsRequest
	if err := ctx.BodyParser(&req); err != nil {
		return common.ErrResponse(ctx, fiber.StatusBadRequest, err.Error())
	}
	if err := c.employeeService.ValidateRequest(req); err != nil {
		return common.ErrResponse(ctx, fiber.StatusBadRequest, err.Error())
	}

	// Валидация: список ID не должен быть пустым
	if len(req.Ids) == 0 {
		return common.ErrResponse(ctx, fiber.StatusBadRequest, "ids list cannot be empty")
	}

	// Поиск сотрудников по списку ID через сервис
	resp, err := c.employeeService.FindByIds(ctx.Context(), req.Ids)
	if err != nil {
		return common.ErrResponse(ctx, fiber.StatusInternalServerError, err.Error())
	}

	// Возврат найденных сотрудников
	if err := common.OkResponse(ctx, resp); err != nil {
		return common.ErrResponse(ctx, fiber.StatusInternalServerError, "error returning employees")
	}
	return nil
}

// DeleteEmployee удаляет сотрудника по его ID
// DELETE /api/v1/employees/:id
func (c *Controller) DeleteEmployee(ctx *fiber.Ctx) error {
	// Извлечение и парсинг ID из параметров маршрута
	id, err := strconv.ParseInt(ctx.Params("id"), 10, 64)
	if err != nil {
		return common.ErrResponse(ctx, fiber.StatusBadRequest, "invalid employee id")
	}

	// Удаление сотрудника по ID через сервис
	if err = c.employeeService.DeleteById(ctx.Context(), id); err != nil {
		// Специальная обработка для случая "сотрудник не найден"
		if errors.As(err, &common.NotFoundError{}) {
			return common.ErrResponse(ctx, fiber.StatusNotFound, err.Error())
		} else {
			return common.ErrResponse(ctx, fiber.StatusInternalServerError, err.Error())
		}
	}

	// Возврат статуса 204 No Content при успешном удалении
	ctx.Status(fiber.StatusNoContent)
	return nil
}

// DeleteEmployeesByIds удаляет сотрудников по списку ID
// DELETE /api/v1/employees
func (c *Controller) DeleteEmployeesByIds(ctx *fiber.Ctx) error {
	// Парсинг JSON тела запроса в структуру DeleteByIdsRequest
	var req DeleteByIdsRequest
	if err := ctx.BodyParser(&req); err != nil {
		return common.ErrResponse(ctx, fiber.StatusBadRequest, err.Error())
	}
	if err := c.employeeService.ValidateRequest(req); err != nil {
		return common.ErrResponse(ctx, fiber.StatusBadRequest, err.Error())
	}

	// Валидация: список ID не должен быть пустым
	if len(req.Ids) == 0 {
		return common.ErrResponse(ctx, fiber.StatusBadRequest, "ids list cannot be empty")
	}

	// Удаление сотрудников по списку ID через сервис
	if err := c.employeeService.DeleteByIds(ctx.Context(), req.Ids); err != nil {
		return common.ErrResponse(ctx, fiber.StatusInternalServerError, err.Error())
	}

	// Возврат статуса 204 No Content при успешном удалении
	ctx.Status(fiber.StatusNoContent)
	return nil
}<|MERGE_RESOLUTION|>--- conflicted
+++ resolved
@@ -64,13 +64,10 @@
 	if err != nil {
 		return common.ErrResponse(ctx, fiber.StatusBadRequest, "invalid pageSize")
 	}
-<<<<<<< HEAD
+
 	textFilter := ctx.Query("textFilter", "")
 	// Формируем запрос с фильтром
 	req := PageRequest{PageNumber: pageNumber, PageSize: pageSize, TextFilter: textFilter}
-=======
-	req := PageRequest{PageNumber: pageNumber, PageSize: pageSize}
->>>>>>> 9f55628d
 	resp, err := c.employeeService.FindPage(context.Background(), req)
 	if err != nil {
 		fmt.Println("ERROR in GetEmployeesPage:", err)
