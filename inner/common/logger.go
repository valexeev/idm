--- conflicted
+++ resolved
@@ -109,8 +109,6 @@
 
 	var logger = zap.Must(zapCfg.Build())
 	return &Logger{logger}
-<<<<<<< HEAD
-}
 
 // ключ для получения requestId из контекста
 var ridKey = requestid.ConfigDefault.ContextKey.(string)
@@ -153,6 +151,4 @@
 	}
 	fields = append(fields, zap.String(ridKey, rid))
 	l.Error(msg, fields...)
-=======
->>>>>>> e2c1feec
-}+}
