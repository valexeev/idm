package idm_test

import (
	"context"
	"encoding/json"
	"idm/inner/common"
	"idm/inner/database"
	"idm/inner/employee"
	"idm/inner/role"
	"net/http"
	"net/http/httptest"
	"testing"
	"time"

	"github.com/stretchr/testify/assert"
)

func TestEmployee_TransactionalMethods_Integration(t *testing.T) {
	cfg := common.GetConfig(".env.tests")

	db := database.ConnectDbWithCfg(cfg)
	defer db.Close()

	employeeRepo := employee.NewRepository(db)
	roleRepo := role.NewRepository(db)

	// Создаем и настраиваем fixture
	fixture, err := NewFixture(employeeRepo, roleRepo, db)
	if err != nil {
		t.Fatal("Не удалось создать fixture:", err)
	}

	// Очищаем базу данных перед всеми тестами
	err = fixture.CleanupDatabase()
	if err != nil {
		t.Fatal("Не удалось очистить базу данных:", err)
	}

	t.Run("should execute transactional operations with real database", func(t *testing.T) {
		defer func() {
			if err := fixture.CleanupDatabase(); err != nil {
				t.Errorf("Failed to cleanup database: %v", err)
			}
		}()

		ctx := context.Background()
		// Начинаем транзакцию
		tx, err := employeeRepo.BeginTransaction(ctx)
		assert.NoError(t, err)
		assert.NotNil(t, tx)

		// Проверяем, что сотрудника с таким именем не существует
		exists, err := employeeRepo.FindByNameTx(ctx, tx, "John Transaction")
		assert.NoError(t, err)
		assert.False(t, exists)

		// Создаем сотрудника в рамках транзакции
		now := time.Now()
		entity := &employee.Entity{
			Name:      "John Transaction",
			CreatedAt: now,
			UpdatedAt: now,
		}

		err = employeeRepo.AddTx(ctx, tx, entity)
		assert.NoError(t, err)
		assert.Greater(t, entity.Id, int64(0))

		// Коммитим транзакцию
		err = tx.Commit()
		assert.NoError(t, err)

		// Проверяем, что сотрудник действительно создан
		savedEmployee, err := employeeRepo.FindById(ctx, entity.Id)
		assert.NoError(t, err)
		assert.Equal(t, "John Transaction", savedEmployee.Name)
	})

	t.Run("should rollback transaction on error", func(t *testing.T) {
		defer func() {
			if err := fixture.CleanupDatabase(); err != nil {
				t.Errorf("Failed to cleanup database: %v", err)
			}
		}()

		ctx := context.Background()
		// Начинаем транзакцию
		tx, err := employeeRepo.BeginTransaction(ctx)
		assert.NoError(t, err)

		// Создаем сотрудника
		now := time.Now()
		entity := &employee.Entity{
			Name:      "Rollback Test",
			CreatedAt: now,
			UpdatedAt: now,
		}

		err = employeeRepo.AddTx(ctx, tx, entity)
		assert.NoError(t, err)

		// Откатываем транзакцию
		err = tx.Rollback()
		assert.NoError(t, err)

		// Проверяем, что сотрудник не был сохранен
		_, err = employeeRepo.FindById(ctx, entity.Id)
		assert.Error(t, err) // Должна быть ошибка, так как записи нет
	})

	t.Run("should detect existing employee in transaction", func(t *testing.T) {
		defer func() {
			if err := fixture.CleanupDatabase(); err != nil {
				t.Errorf("Failed to cleanup database: %v", err)
			}
		}()

		// Сначала создаем сотрудника обычным способом
		now := time.Now()
		existingEmployee := &employee.Entity{
			Name:      "Existing Employee",
			CreatedAt: now,
			UpdatedAt: now,
		}
		ctx := context.Background()
		err = employeeRepo.Add(ctx, existingEmployee)
		assert.NoError(t, err)

		// Теперь проверяем в транзакции
		tx, err := employeeRepo.BeginTransaction(ctx)
		assert.NoError(t, err)
<<<<<<< HEAD
=======

>>>>>>> 9f55628d
		defer func() {
			// Обрабатываем ошибку rollback корректно
			if err := tx.Rollback(); err != nil && err.Error() != "sql: transaction has already been committed or rolled back" {
				t.Logf("tx.Rollback failed: %v", err)
			}
		}()

		exists, err := employeeRepo.FindByNameTx(ctx, tx, "Existing Employee")
		assert.NoError(t, err)
		assert.True(t, exists)
<<<<<<< HEAD
=======

>>>>>>> 9f55628d
	})

	t.Run("should create employee using AddTx method", func(t *testing.T) {
		defer func() {
			if err := fixture.CleanupDatabase(); err != nil {
				t.Errorf("Failed to cleanup database: %v", err)
			}
		}()

		ctx := context.Background()
		tx, err := employeeRepo.BeginTransaction(ctx)
		assert.NoError(t, err)

		now := time.Now()
		entity := &employee.Entity{
			Name:      "AddTx Test",
			CreatedAt: now,
			UpdatedAt: now,
		}

		err = employeeRepo.AddTx(ctx, tx, entity)
		assert.NoError(t, err)
		assert.Greater(t, entity.Id, int64(0))

		err = tx.Commit()
		assert.NoError(t, err)

		// Проверяем, что сотрудник создан
		savedEmployee, err := employeeRepo.FindById(ctx, entity.Id)
		assert.NoError(t, err)
		assert.Equal(t, "AddTx Test", savedEmployee.Name)
	})

	t.Run("should handle multiple operations in single transaction", func(t *testing.T) {
		defer func() {
			if err := fixture.CleanupDatabase(); err != nil {
				t.Errorf("Failed to cleanup database: %v", err)
			}
		}()

		ctx := context.Background()
		tx, err := employeeRepo.BeginTransaction(ctx)
		assert.NoError(t, err)
<<<<<<< HEAD

=======
>>>>>>> 9f55628d
		now := time.Now()

		// Создаем первого сотрудника
		employee1 := &employee.Entity{Name: "Employee 1", CreatedAt: now, UpdatedAt: now}
		err = employeeRepo.AddTx(ctx, tx, employee1)
		assert.NoError(t, err)
		assert.Greater(t, employee1.Id, int64(0))

		// Создаем второго сотрудника
		employee2 := &employee.Entity{Name: "Employee 2", CreatedAt: now, UpdatedAt: now}
		err = employeeRepo.AddTx(ctx, tx, employee2)
		assert.NoError(t, err)
		assert.Greater(t, employee2.Id, int64(0))

		// Проверяем существование в рамках той же транзакции
		exists1, err := employeeRepo.FindByNameTx(ctx, tx, "Employee 1")
		assert.NoError(t, err)
		assert.True(t, exists1)

		exists2, err := employeeRepo.FindByNameTx(ctx, tx, "Employee 2")
		assert.NoError(t, err)
		assert.True(t, exists2)

		err = tx.Commit()
		assert.NoError(t, err)

		// Проверяем, что оба сотрудника созданы
		saved1, err := employeeRepo.FindById(ctx, employee1.Id)
		assert.NoError(t, err)
		assert.Equal(t, "Employee 1", saved1.Name)
<<<<<<< HEAD

		saved2, err := employeeRepo.FindById(ctx, employee2.Id)
		assert.NoError(t, err)
		assert.Equal(t, "Employee 2", saved2.Name)
	})
}

// Тест пагинации
func TestEmployee_Pagination_Integration(t *testing.T) {
	cfg := common.GetConfig(".env.tests")
	db := database.ConnectDbWithCfg(cfg)
	defer db.Close()

	employeeRepo := employee.NewRepository(db)
	roleRepo := role.NewRepository(db)

	// Создаем и настраиваем fixture
	fixture, err := NewFixture(employeeRepo, roleRepo, db)
	if err != nil {
		t.Fatal("Не удалось создать fixture:", err)
	}
	defer func() {
		if err := fixture.CleanupDatabase(); err != nil {
			t.Errorf("Failed to cleanup database: %v", err)
		}
	}()

	// Очищаем и наполняем БД 5 сотрудниками
	err = fixture.CleanupDatabase()
	if err != nil {
		t.Fatal("Не удалось очистить базу данных:", err)
	}
	names := []string{"Alice", "Bob", "Charlie", "David", "Eve"}
	_, err = fixture.CreateMultipleEmployees(names)
	if err != nil {
		t.Fatal("Не удалось создать сотрудников:", err)
	}

	// Дополнительная проверка количества записей
	var count int64
	err = db.Get(&count, "SELECT COUNT(*) FROM employee")
	if err != nil {
		t.Fatalf("Ошибка при подсчете сотрудников: %v", err)
	}

	app := setupTestApp(db)

	// Все проверки только внутри t.Run!
	type WrappedPageResponse struct {
		Success bool                  `json:"success"`
		Data    employee.PageResponse `json:"data"`
	}

	t.Run("should return 3 employees on first page", func(t *testing.T) {
		req := httptest.NewRequest(http.MethodGet, "/api/v1/employees/page?pageNumber=0&pageSize=3", nil)
		resp, err := app.Test(req, -1)
		assert.NoError(t, err)
		assert.Equal(t, 200, resp.StatusCode)

		var wrappedResp WrappedPageResponse
		err = json.NewDecoder(resp.Body).Decode(&wrappedResp)
		assert.NoError(t, err)
		assert.Len(t, wrappedResp.Data.Result, 3)
		assert.Equal(t, int64(5), wrappedResp.Data.Total)
	})

	t.Run("should return 2 employees on second page", func(t *testing.T) {
		req := httptest.NewRequest(http.MethodGet, "/api/v1/employees/page?pageNumber=1&pageSize=3", nil)
		resp, err := app.Test(req, -1)
		assert.NoError(t, err)
		assert.Equal(t, 200, resp.StatusCode)

		var wrappedResp WrappedPageResponse
		err = json.NewDecoder(resp.Body).Decode(&wrappedResp)
		assert.NoError(t, err)
		assert.Len(t, wrappedResp.Data.Result, 2)
		assert.Equal(t, int64(5), wrappedResp.Data.Total)
	})

	t.Run("should return 0 employees on third page", func(t *testing.T) {
		req := httptest.NewRequest(http.MethodGet, "/api/v1/employees/page?pageNumber=2&pageSize=3", nil)
		resp, err := app.Test(req, -1)
		assert.NoError(t, err)
		assert.Equal(t, 200, resp.StatusCode)

		var wrappedResp WrappedPageResponse
		err = json.NewDecoder(resp.Body).Decode(&wrappedResp)
		assert.NoError(t, err)
		assert.Len(t, wrappedResp.Data.Result, 0)
		assert.Equal(t, int64(5), wrappedResp.Data.Total)
	})

	t.Run("should return error for invalid pageSize", func(t *testing.T) {
		req := httptest.NewRequest(http.MethodGet, "/api/v1/employees/page?pageNumber=0&pageSize=0", nil)
		resp, err := app.Test(req, -1)
		assert.NoError(t, err)
		assert.Equal(t, 400, resp.StatusCode)

		var errResp map[string]interface{}
		err = json.NewDecoder(resp.Body).Decode(&errResp)
		assert.NoError(t, err)
		assert.Contains(t, errResp["error"], "pagesize must be at least 1")
	})

	t.Run("should use default PageNumber if not provided", func(t *testing.T) {
		req := httptest.NewRequest(http.MethodGet, "/api/v1/employees/page?pageSize=3", nil)
		resp, err := app.Test(req, -1)
		assert.NoError(t, err)
		assert.Equal(t, 200, resp.StatusCode)

		var wrappedResp WrappedPageResponse
		err = json.NewDecoder(resp.Body).Decode(&wrappedResp)
		assert.NoError(t, err)
		assert.Equal(t, 0, wrappedResp.Data.PageNumber)
	})

	t.Run("should use default PageSize if not provided", func(t *testing.T) {
		req := httptest.NewRequest(http.MethodGet, "/api/v1/employees/page?pageNumber=0", nil)
		resp, err := app.Test(req, -1)
		assert.NoError(t, err)
		assert.Equal(t, 200, resp.StatusCode)

=======
		saved2, err := employeeRepo.FindById(ctx, employee2.Id)
		assert.NoError(t, err)
		assert.Equal(t, "Employee 2", saved2.Name)
	})
}

// Тест пагинации
func TestEmployee_Pagination_Integration(t *testing.T) {
	cfg := common.GetConfig(".env.tests")
	db := database.ConnectDbWithCfg(cfg)
	defer db.Close()

	employeeRepo := employee.NewRepository(db)
	roleRepo := role.NewRepository(db)

	// Создаем и настраиваем fixture
	fixture, err := NewFixture(employeeRepo, roleRepo, db)
	if err != nil {
		t.Fatal("Не удалось создать fixture:", err)
	}
	defer func() {
		if err := fixture.CleanupDatabase(); err != nil {
			t.Errorf("Failed to cleanup database: %v", err)
		}
	}()

	// Очищаем и наполняем БД 5 сотрудниками
	err = fixture.CleanupDatabase()
	if err != nil {
		t.Fatal("Не удалось очистить базу данных:", err)
	}
	names := []string{"Alice", "Bob", "Charlie", "David", "Eve"}
	_, err = fixture.CreateMultipleEmployees(names)
	if err != nil {
		t.Fatal("Не удалось создать сотрудников:", err)
	}

	// Дополнительная проверка количества записей
	var count int64
	err = db.Get(&count, "SELECT COUNT(*) FROM employee")
	if err != nil {
		t.Fatalf("Ошибка при подсчете сотрудников: %v", err)
	}

	app := setupTestApp(db)

	// Все проверки только внутри t.Run!
	type WrappedPageResponse struct {
		Success bool                  `json:"success"`
		Data    employee.PageResponse `json:"data"`
	}

	t.Run("should return 3 employees on first page", func(t *testing.T) {
		req := httptest.NewRequest(http.MethodGet, "/api/v1/employees/page?pageNumber=0&pageSize=3", nil)
		resp, err := app.Test(req, -1)
		assert.NoError(t, err)
		assert.Equal(t, 200, resp.StatusCode)

		var wrappedResp WrappedPageResponse
		err = json.NewDecoder(resp.Body).Decode(&wrappedResp)
		assert.NoError(t, err)
		assert.Len(t, wrappedResp.Data.Result, 3)
		assert.Equal(t, int64(5), wrappedResp.Data.Total)
	})

	t.Run("should return 2 employees on second page", func(t *testing.T) {
		req := httptest.NewRequest(http.MethodGet, "/api/v1/employees/page?pageNumber=1&pageSize=3", nil)
		resp, err := app.Test(req, -1)
		assert.NoError(t, err)
		assert.Equal(t, 200, resp.StatusCode)

		var wrappedResp WrappedPageResponse
		err = json.NewDecoder(resp.Body).Decode(&wrappedResp)
		assert.NoError(t, err)
		assert.Len(t, wrappedResp.Data.Result, 2)
		assert.Equal(t, int64(5), wrappedResp.Data.Total)
	})

	t.Run("should return 0 employees on third page", func(t *testing.T) {
		req := httptest.NewRequest(http.MethodGet, "/api/v1/employees/page?pageNumber=2&pageSize=3", nil)
		resp, err := app.Test(req, -1)
		assert.NoError(t, err)
		assert.Equal(t, 200, resp.StatusCode)

		var wrappedResp WrappedPageResponse
		err = json.NewDecoder(resp.Body).Decode(&wrappedResp)
		assert.NoError(t, err)
		assert.Len(t, wrappedResp.Data.Result, 0)
		assert.Equal(t, int64(5), wrappedResp.Data.Total)
	})

	t.Run("should return error for invalid pageSize", func(t *testing.T) {
		req := httptest.NewRequest(http.MethodGet, "/api/v1/employees/page?pageNumber=0&pageSize=0", nil)
		resp, err := app.Test(req, -1)
		assert.NoError(t, err)
		assert.Equal(t, 400, resp.StatusCode)

		var errResp map[string]interface{}
		err = json.NewDecoder(resp.Body).Decode(&errResp)
		assert.NoError(t, err)
		assert.Contains(t, errResp["error"], "pagesize must be at least 1")
	})

	t.Run("should use default PageNumber if not provided", func(t *testing.T) {
		req := httptest.NewRequest(http.MethodGet, "/api/v1/employees/page?pageSize=3", nil)
		resp, err := app.Test(req, -1)
		assert.NoError(t, err)
		assert.Equal(t, 200, resp.StatusCode)

		var wrappedResp WrappedPageResponse
		err = json.NewDecoder(resp.Body).Decode(&wrappedResp)
		assert.NoError(t, err)
		assert.Equal(t, 0, wrappedResp.Data.PageNumber)
	})

	t.Run("should use default PageSize if not provided", func(t *testing.T) {
		req := httptest.NewRequest(http.MethodGet, "/api/v1/employees/page?pageNumber=0", nil)
		resp, err := app.Test(req, -1)
		assert.NoError(t, err)
		assert.Equal(t, 200, resp.StatusCode)

>>>>>>> 9f55628d
		var wrappedResp WrappedPageResponse
		err = json.NewDecoder(resp.Body).Decode(&wrappedResp)
		assert.NoError(t, err)
		assert.Equal(t, 20, wrappedResp.Data.PageSize)
<<<<<<< HEAD
	})

	// Тесты фильтрации по имени (textFilter)
	t.Run("should filter employees by name with textFilter", func(t *testing.T) {
		err := fixture.CleanupDatabase()
		assert.NoError(t, err)
		// Подготовим сотрудников с разными именами
		names := []string{"Alice", "Bob", "Charlie", "David", "Eve", "Alina", "Al"}
		_, err = fixture.CreateMultipleEmployees(names)
		assert.NoError(t, err)

		type WrappedPageResponse struct {
			Success bool                  `json:"success"`
			Data    employee.PageResponse `json:"data"`
		}
		app := setupTestApp(db)

		t.Run("no textFilter param returns all", func(t *testing.T) {
			req := httptest.NewRequest(http.MethodGet, "/api/v1/employees/page?pageNumber=0&pageSize=20", nil)
			resp, err := app.Test(req, -1)
			assert.NoError(t, err)
			assert.Equal(t, 200, resp.StatusCode)
			var wrappedResp WrappedPageResponse
			err = json.NewDecoder(resp.Body).Decode(&wrappedResp)
			assert.NoError(t, err)
			assert.Equal(t, len(names), len(wrappedResp.Data.Result))
		})

		t.Run("empty textFilter returns all", func(t *testing.T) {
			req := httptest.NewRequest(http.MethodGet, "/api/v1/employees/page?pageNumber=0&pageSize=20&textFilter=", nil)
			resp, err := app.Test(req, -1)
			assert.NoError(t, err)
			assert.Equal(t, 200, resp.StatusCode)
			var wrappedResp WrappedPageResponse
			err = json.NewDecoder(resp.Body).Decode(&wrappedResp)
			assert.NoError(t, err)
			assert.Equal(t, len(names), len(wrappedResp.Data.Result))
		})

		t.Run("textFilter only spaces returns all", func(t *testing.T) {
			req := httptest.NewRequest(http.MethodGet, "/api/v1/employees/page?pageNumber=0&pageSize=20&textFilter=%20%20%20", nil)
			resp, err := app.Test(req, -1)
			assert.NoError(t, err)
			assert.Equal(t, 200, resp.StatusCode)
			var wrappedResp WrappedPageResponse
			err = json.NewDecoder(resp.Body).Decode(&wrappedResp)
			assert.NoError(t, err)
			assert.Equal(t, len(names), len(wrappedResp.Data.Result))
		})

		t.Run("textFilter less than 3 chars returns all", func(t *testing.T) {
			req := httptest.NewRequest(http.MethodGet, "/api/v1/employees/page?pageNumber=0&pageSize=20&textFilter=Al", nil)
			resp, err := app.Test(req, -1)
			assert.NoError(t, err)
			assert.Equal(t, 200, resp.StatusCode)
			var wrappedResp WrappedPageResponse
			err = json.NewDecoder(resp.Body).Decode(&wrappedResp)
			assert.NoError(t, err)
			assert.Equal(t, len(names), len(wrappedResp.Data.Result))
		})

		t.Run("textFilter 3+ chars returns filtered", func(t *testing.T) {
			req := httptest.NewRequest(http.MethodGet, "/api/v1/employees/page?pageNumber=0&pageSize=20&textFilter=Ali", nil)
			resp, err := app.Test(req, -1)
			assert.NoError(t, err)
			assert.Equal(t, 200, resp.StatusCode)
			var wrappedResp WrappedPageResponse
			err = json.NewDecoder(resp.Body).Decode(&wrappedResp)
			assert.NoError(t, err)
			// Должны быть только Alice и Alina
			var filtered []string
			for _, e := range wrappedResp.Data.Result {
				filtered = append(filtered, e.Name)
			}
			assert.ElementsMatch(t, []string{"Alice", "Alina"}, filtered)
		})
=======
>>>>>>> 9f55628d
	})
}<|MERGE_RESOLUTION|>--- conflicted
+++ resolved
@@ -129,11 +129,8 @@
 		// Теперь проверяем в транзакции
 		tx, err := employeeRepo.BeginTransaction(ctx)
 		assert.NoError(t, err)
-<<<<<<< HEAD
-=======
-
->>>>>>> 9f55628d
-		defer func() {
+
+    defer func() {
 			// Обрабатываем ошибку rollback корректно
 			if err := tx.Rollback(); err != nil && err.Error() != "sql: transaction has already been committed or rolled back" {
 				t.Logf("tx.Rollback failed: %v", err)
@@ -143,10 +140,6 @@
 		exists, err := employeeRepo.FindByNameTx(ctx, tx, "Existing Employee")
 		assert.NoError(t, err)
 		assert.True(t, exists)
-<<<<<<< HEAD
-=======
-
->>>>>>> 9f55628d
 	})
 
 	t.Run("should create employee using AddTx method", func(t *testing.T) {
@@ -190,10 +183,6 @@
 		ctx := context.Background()
 		tx, err := employeeRepo.BeginTransaction(ctx)
 		assert.NoError(t, err)
-<<<<<<< HEAD
-
-=======
->>>>>>> 9f55628d
 		now := time.Now()
 
 		// Создаем первого сотрудника
@@ -224,8 +213,6 @@
 		saved1, err := employeeRepo.FindById(ctx, employee1.Id)
 		assert.NoError(t, err)
 		assert.Equal(t, "Employee 1", saved1.Name)
-<<<<<<< HEAD
-
 		saved2, err := employeeRepo.FindById(ctx, employee2.Id)
 		assert.NoError(t, err)
 		assert.Equal(t, "Employee 2", saved2.Name)
@@ -347,134 +334,10 @@
 		assert.NoError(t, err)
 		assert.Equal(t, 200, resp.StatusCode)
 
-=======
-		saved2, err := employeeRepo.FindById(ctx, employee2.Id)
-		assert.NoError(t, err)
-		assert.Equal(t, "Employee 2", saved2.Name)
-	})
-}
-
-// Тест пагинации
-func TestEmployee_Pagination_Integration(t *testing.T) {
-	cfg := common.GetConfig(".env.tests")
-	db := database.ConnectDbWithCfg(cfg)
-	defer db.Close()
-
-	employeeRepo := employee.NewRepository(db)
-	roleRepo := role.NewRepository(db)
-
-	// Создаем и настраиваем fixture
-	fixture, err := NewFixture(employeeRepo, roleRepo, db)
-	if err != nil {
-		t.Fatal("Не удалось создать fixture:", err)
-	}
-	defer func() {
-		if err := fixture.CleanupDatabase(); err != nil {
-			t.Errorf("Failed to cleanup database: %v", err)
-		}
-	}()
-
-	// Очищаем и наполняем БД 5 сотрудниками
-	err = fixture.CleanupDatabase()
-	if err != nil {
-		t.Fatal("Не удалось очистить базу данных:", err)
-	}
-	names := []string{"Alice", "Bob", "Charlie", "David", "Eve"}
-	_, err = fixture.CreateMultipleEmployees(names)
-	if err != nil {
-		t.Fatal("Не удалось создать сотрудников:", err)
-	}
-
-	// Дополнительная проверка количества записей
-	var count int64
-	err = db.Get(&count, "SELECT COUNT(*) FROM employee")
-	if err != nil {
-		t.Fatalf("Ошибка при подсчете сотрудников: %v", err)
-	}
-
-	app := setupTestApp(db)
-
-	// Все проверки только внутри t.Run!
-	type WrappedPageResponse struct {
-		Success bool                  `json:"success"`
-		Data    employee.PageResponse `json:"data"`
-	}
-
-	t.Run("should return 3 employees on first page", func(t *testing.T) {
-		req := httptest.NewRequest(http.MethodGet, "/api/v1/employees/page?pageNumber=0&pageSize=3", nil)
-		resp, err := app.Test(req, -1)
-		assert.NoError(t, err)
-		assert.Equal(t, 200, resp.StatusCode)
-
 		var wrappedResp WrappedPageResponse
 		err = json.NewDecoder(resp.Body).Decode(&wrappedResp)
 		assert.NoError(t, err)
-		assert.Len(t, wrappedResp.Data.Result, 3)
-		assert.Equal(t, int64(5), wrappedResp.Data.Total)
-	})
-
-	t.Run("should return 2 employees on second page", func(t *testing.T) {
-		req := httptest.NewRequest(http.MethodGet, "/api/v1/employees/page?pageNumber=1&pageSize=3", nil)
-		resp, err := app.Test(req, -1)
-		assert.NoError(t, err)
-		assert.Equal(t, 200, resp.StatusCode)
-
-		var wrappedResp WrappedPageResponse
-		err = json.NewDecoder(resp.Body).Decode(&wrappedResp)
-		assert.NoError(t, err)
-		assert.Len(t, wrappedResp.Data.Result, 2)
-		assert.Equal(t, int64(5), wrappedResp.Data.Total)
-	})
-
-	t.Run("should return 0 employees on third page", func(t *testing.T) {
-		req := httptest.NewRequest(http.MethodGet, "/api/v1/employees/page?pageNumber=2&pageSize=3", nil)
-		resp, err := app.Test(req, -1)
-		assert.NoError(t, err)
-		assert.Equal(t, 200, resp.StatusCode)
-
-		var wrappedResp WrappedPageResponse
-		err = json.NewDecoder(resp.Body).Decode(&wrappedResp)
-		assert.NoError(t, err)
-		assert.Len(t, wrappedResp.Data.Result, 0)
-		assert.Equal(t, int64(5), wrappedResp.Data.Total)
-	})
-
-	t.Run("should return error for invalid pageSize", func(t *testing.T) {
-		req := httptest.NewRequest(http.MethodGet, "/api/v1/employees/page?pageNumber=0&pageSize=0", nil)
-		resp, err := app.Test(req, -1)
-		assert.NoError(t, err)
-		assert.Equal(t, 400, resp.StatusCode)
-
-		var errResp map[string]interface{}
-		err = json.NewDecoder(resp.Body).Decode(&errResp)
-		assert.NoError(t, err)
-		assert.Contains(t, errResp["error"], "pagesize must be at least 1")
-	})
-
-	t.Run("should use default PageNumber if not provided", func(t *testing.T) {
-		req := httptest.NewRequest(http.MethodGet, "/api/v1/employees/page?pageSize=3", nil)
-		resp, err := app.Test(req, -1)
-		assert.NoError(t, err)
-		assert.Equal(t, 200, resp.StatusCode)
-
-		var wrappedResp WrappedPageResponse
-		err = json.NewDecoder(resp.Body).Decode(&wrappedResp)
-		assert.NoError(t, err)
-		assert.Equal(t, 0, wrappedResp.Data.PageNumber)
-	})
-
-	t.Run("should use default PageSize if not provided", func(t *testing.T) {
-		req := httptest.NewRequest(http.MethodGet, "/api/v1/employees/page?pageNumber=0", nil)
-		resp, err := app.Test(req, -1)
-		assert.NoError(t, err)
-		assert.Equal(t, 200, resp.StatusCode)
-
->>>>>>> 9f55628d
-		var wrappedResp WrappedPageResponse
-		err = json.NewDecoder(resp.Body).Decode(&wrappedResp)
-		assert.NoError(t, err)
 		assert.Equal(t, 20, wrappedResp.Data.PageSize)
-<<<<<<< HEAD
 	})
 
 	// Тесты фильтрации по имени (textFilter)
@@ -551,7 +414,5 @@
 			}
 			assert.ElementsMatch(t, []string{"Alice", "Alina"}, filtered)
 		})
-=======
->>>>>>> 9f55628d
 	})
 }