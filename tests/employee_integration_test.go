package idm_test

import (
	"context"
<<<<<<< HEAD
	"encoding/json"
=======
>>>>>>> 7c8e977e
	"idm/inner/common"
	"idm/inner/database"
	"idm/inner/employee"
	"idm/inner/role"
	"net/http"
	"net/http/httptest"
	"testing"
	"time"

	"github.com/stretchr/testify/assert"
)

func TestEmployee_TransactionalMethods_Integration(t *testing.T) {
	cfg := common.GetConfig(".env.tests")

	db := database.ConnectDbWithCfg(cfg)
	defer db.Close()

	employeeRepo := employee.NewRepository(db)
	roleRepo := role.NewRepository(db)

	// Создаем и настраиваем fixture
	fixture, err := NewFixture(employeeRepo, roleRepo, db)
	if err != nil {
		t.Fatal("Не удалось создать fixture:", err)
	}

	// Очищаем базу данных перед всеми тестами
	err = fixture.CleanupDatabase()
	if err != nil {
		t.Fatal("Не удалось очистить базу данных:", err)
	}

	t.Run("should execute transactional operations with real database", func(t *testing.T) {
		defer func() {
			if err := fixture.CleanupDatabase(); err != nil {
				t.Errorf("Failed to cleanup database: %v", err)
			}
		}()

		ctx := context.Background()
		// Начинаем транзакцию
		tx, err := employeeRepo.BeginTransaction(ctx)
<<<<<<< HEAD
		assert.NoError(t, err)
		assert.NotNil(t, tx)

		// Проверяем, что сотрудника с таким именем не существует
		exists, err := employeeRepo.FindByNameTx(ctx, tx, "John Transaction")
		assert.NoError(t, err)
		assert.False(t, exists)
=======
		a.NoError(err)
		a.NotNil(tx)

		// Проверяем, что сотрудника с таким именем не существует
		exists, err := employeeRepo.FindByNameTx(ctx, tx, "John Transaction")
		a.NoError(err)
		a.False(exists)
>>>>>>> 7c8e977e

		// Создаем сотрудника в рамках транзакции
		now := time.Now()
		entity := &employee.Entity{
			Name:      "John Transaction",
			CreatedAt: now,
			UpdatedAt: now,
		}

		err = employeeRepo.AddTx(ctx, tx, entity)
<<<<<<< HEAD
		assert.NoError(t, err)
		assert.Greater(t, entity.Id, int64(0))
=======
		a.NoError(err)
		a.Greater(entity.Id, int64(0))
>>>>>>> 7c8e977e

		// Коммитим транзакцию
		err = tx.Commit()
		assert.NoError(t, err)

		// Проверяем, что сотрудник действительно создан
		savedEmployee, err := employeeRepo.FindById(ctx, entity.Id)
<<<<<<< HEAD
		assert.NoError(t, err)
		assert.Equal(t, "John Transaction", savedEmployee.Name)
=======
		a.NoError(err)
		a.Equal("John Transaction", savedEmployee.Name)
>>>>>>> 7c8e977e
	})

	t.Run("should rollback transaction on error", func(t *testing.T) {
		defer func() {
			if err := fixture.CleanupDatabase(); err != nil {
				t.Errorf("Failed to cleanup database: %v", err)
			}
		}()

		ctx := context.Background()
		// Начинаем транзакцию
		tx, err := employeeRepo.BeginTransaction(ctx)
<<<<<<< HEAD
		assert.NoError(t, err)
=======
		a.NoError(err)
>>>>>>> 7c8e977e

		// Создаем сотрудника
		now := time.Now()
		entity := &employee.Entity{
			Name:      "Rollback Test",
			CreatedAt: now,
			UpdatedAt: now,
		}

		err = employeeRepo.AddTx(ctx, tx, entity)
<<<<<<< HEAD
		assert.NoError(t, err)
=======
		a.NoError(err)
>>>>>>> 7c8e977e

		// Откатываем транзакцию
		err = tx.Rollback()
		assert.NoError(t, err)

		// Проверяем, что сотрудник не был сохранен
		_, err = employeeRepo.FindById(ctx, entity.Id)
<<<<<<< HEAD
		assert.Error(t, err) // Должна быть ошибка, так как записи нет
=======
		a.Error(err) // Должна быть ошибка, так как записи нет
>>>>>>> 7c8e977e
	})

	t.Run("should detect existing employee in transaction", func(t *testing.T) {
		defer func() {
			if err := fixture.CleanupDatabase(); err != nil {
				t.Errorf("Failed to cleanup database: %v", err)
			}
		}()

		// Сначала создаем сотрудника обычным способом
		now := time.Now()
		existingEmployee := &employee.Entity{
			Name:      "Existing Employee",
			CreatedAt: now,
			UpdatedAt: now,
		}
		ctx := context.Background()
		err = employeeRepo.Add(ctx, existingEmployee)
<<<<<<< HEAD
		assert.NoError(t, err)

		// Теперь проверяем в транзакции
		tx, err := employeeRepo.BeginTransaction(ctx)
		assert.NoError(t, err)
=======
		a.NoError(err)

		// Теперь проверяем в транзакции
		tx, err := employeeRepo.BeginTransaction(ctx)
		a.NoError(err)
>>>>>>> 7c8e977e
		defer func() {
			// Обрабатываем ошибку rollback корректно
			if err := tx.Rollback(); err != nil && err.Error() != "sql: transaction has already been committed or rolled back" {
				t.Logf("tx.Rollback failed: %v", err)
			}
		}()

		exists, err := employeeRepo.FindByNameTx(ctx, tx, "Existing Employee")
<<<<<<< HEAD
		assert.NoError(t, err)
		assert.True(t, exists)
=======
		a.NoError(err)
		a.True(exists)
>>>>>>> 7c8e977e
	})

	t.Run("should create employee using AddTx method", func(t *testing.T) {
		defer func() {
			if err := fixture.CleanupDatabase(); err != nil {
				t.Errorf("Failed to cleanup database: %v", err)
			}
		}()

		ctx := context.Background()
		tx, err := employeeRepo.BeginTransaction(ctx)
<<<<<<< HEAD
		assert.NoError(t, err)
=======
		a.NoError(err)
>>>>>>> 7c8e977e

		now := time.Now()
		entity := &employee.Entity{
			Name:      "AddTx Test",
			CreatedAt: now,
			UpdatedAt: now,
		}

		err = employeeRepo.AddTx(ctx, tx, entity)
<<<<<<< HEAD
		assert.NoError(t, err)
		assert.Greater(t, entity.Id, int64(0))
=======
		a.NoError(err)
		a.Greater(entity.Id, int64(0))
>>>>>>> 7c8e977e

		err = tx.Commit()
		assert.NoError(t, err)

		// Проверяем, что сотрудник создан
		savedEmployee, err := employeeRepo.FindById(ctx, entity.Id)
<<<<<<< HEAD
		assert.NoError(t, err)
		assert.Equal(t, "AddTx Test", savedEmployee.Name)
=======
		a.NoError(err)
		a.Equal("AddTx Test", savedEmployee.Name)
>>>>>>> 7c8e977e
	})

	t.Run("should handle multiple operations in single transaction", func(t *testing.T) {
		defer func() {
			if err := fixture.CleanupDatabase(); err != nil {
				t.Errorf("Failed to cleanup database: %v", err)
			}
		}()

		ctx := context.Background()
		tx, err := employeeRepo.BeginTransaction(ctx)
<<<<<<< HEAD
		assert.NoError(t, err)
=======
		a.NoError(err)
>>>>>>> 7c8e977e

		now := time.Now()

		// Создаем первого сотрудника
		employee1 := &employee.Entity{Name: "Employee 1", CreatedAt: now, UpdatedAt: now}
		err = employeeRepo.AddTx(ctx, tx, employee1)
<<<<<<< HEAD
		assert.NoError(t, err)
		assert.Greater(t, employee1.Id, int64(0))
=======
		a.NoError(err)
		a.Greater(employee1.Id, int64(0))
>>>>>>> 7c8e977e

		// Создаем второго сотрудника
		employee2 := &employee.Entity{Name: "Employee 2", CreatedAt: now, UpdatedAt: now}
		err = employeeRepo.AddTx(ctx, tx, employee2)
<<<<<<< HEAD
		assert.NoError(t, err)
		assert.Greater(t, employee2.Id, int64(0))

		// Проверяем существование в рамках той же транзакции
		exists1, err := employeeRepo.FindByNameTx(ctx, tx, "Employee 1")
		assert.NoError(t, err)
		assert.True(t, exists1)

		exists2, err := employeeRepo.FindByNameTx(ctx, tx, "Employee 2")
		assert.NoError(t, err)
		assert.True(t, exists2)
=======
		a.NoError(err)
		a.Greater(employee2.Id, int64(0))

		// Проверяем существование в рамках той же транзакции
		exists1, err := employeeRepo.FindByNameTx(ctx, tx, "Employee 1")
		a.NoError(err)
		a.True(exists1)

		exists2, err := employeeRepo.FindByNameTx(ctx, tx, "Employee 2")
		a.NoError(err)
		a.True(exists2)
>>>>>>> 7c8e977e

		err = tx.Commit()
		assert.NoError(t, err)

		// Проверяем, что оба сотрудника созданы
		saved1, err := employeeRepo.FindById(ctx, employee1.Id)
<<<<<<< HEAD
		assert.NoError(t, err)
		assert.Equal(t, "Employee 1", saved1.Name)

		saved2, err := employeeRepo.FindById(ctx, employee2.Id)
		assert.NoError(t, err)
		assert.Equal(t, "Employee 2", saved2.Name)
	})
}

// Тест пагинации
func TestEmployee_Pagination_Integration(t *testing.T) {
	cfg := common.GetConfig(".env.tests")
	db := database.ConnectDbWithCfg(cfg)
	defer db.Close()

	employeeRepo := employee.NewRepository(db)
	roleRepo := role.NewRepository(db)

	// Создаем и настраиваем fixture
	fixture, err := NewFixture(employeeRepo, roleRepo, db)
	if err != nil {
		t.Fatal("Не удалось создать fixture:", err)
	}
	defer func() {
		if err := fixture.CleanupDatabase(); err != nil {
			t.Errorf("Failed to cleanup database: %v", err)
		}
	}()

	// Очищаем и наполняем БД 5 сотрудниками
	err = fixture.CleanupDatabase()
	if err != nil {
		t.Fatal("Не удалось очистить базу данных:", err)
	}
	names := []string{"Alice", "Bob", "Charlie", "David", "Eve"}
	_, err = fixture.CreateMultipleEmployees(names)
	if err != nil {
		t.Fatal("Не удалось создать сотрудников:", err)
	}

	// Дополнительная проверка количества записей
	var count int64
	err = db.Get(&count, "SELECT COUNT(*) FROM employee")
	if err != nil {
		t.Fatalf("Ошибка при подсчете сотрудников: %v", err)
	}

	app := setupTestApp(db)

	// Все проверки только внутри t.Run!
	type WrappedPageResponse struct {
		Success bool                  `json:"success"`
		Data    employee.PageResponse `json:"data"`
	}

	t.Run("should return 3 employees on first page", func(t *testing.T) {
		req := httptest.NewRequest(http.MethodGet, "/api/v1/employees/page?pageNumber=0&pageSize=3", nil)
		resp, err := app.Test(req, -1)
		assert.NoError(t, err)
		assert.Equal(t, 200, resp.StatusCode)

		var wrappedResp WrappedPageResponse
		err = json.NewDecoder(resp.Body).Decode(&wrappedResp)
		assert.NoError(t, err)
		assert.Len(t, wrappedResp.Data.Result, 3)
		assert.Equal(t, int64(5), wrappedResp.Data.Total)
	})

	t.Run("should return 2 employees on second page", func(t *testing.T) {
		req := httptest.NewRequest(http.MethodGet, "/api/v1/employees/page?pageNumber=1&pageSize=3", nil)
		resp, err := app.Test(req, -1)
		assert.NoError(t, err)
		assert.Equal(t, 200, resp.StatusCode)

		var wrappedResp WrappedPageResponse
		err = json.NewDecoder(resp.Body).Decode(&wrappedResp)
		assert.NoError(t, err)
		assert.Len(t, wrappedResp.Data.Result, 2)
		assert.Equal(t, int64(5), wrappedResp.Data.Total)
	})

	t.Run("should return 0 employees on third page", func(t *testing.T) {
		req := httptest.NewRequest(http.MethodGet, "/api/v1/employees/page?pageNumber=2&pageSize=3", nil)
		resp, err := app.Test(req, -1)
		assert.NoError(t, err)
		assert.Equal(t, 200, resp.StatusCode)

		var wrappedResp WrappedPageResponse
		err = json.NewDecoder(resp.Body).Decode(&wrappedResp)
		assert.NoError(t, err)
		assert.Len(t, wrappedResp.Data.Result, 0)
		assert.Equal(t, int64(5), wrappedResp.Data.Total)
	})

	t.Run("should return error for invalid pageSize", func(t *testing.T) {
		req := httptest.NewRequest(http.MethodGet, "/api/v1/employees/page?pageNumber=0&pageSize=0", nil)
		resp, err := app.Test(req, -1)
		assert.NoError(t, err)
		assert.Equal(t, 400, resp.StatusCode)

		var errResp map[string]interface{}
		err = json.NewDecoder(resp.Body).Decode(&errResp)
		assert.NoError(t, err)
		assert.Contains(t, errResp["error"], "pagesize must be at least 1")
	})

	t.Run("should use default PageNumber if not provided", func(t *testing.T) {
		req := httptest.NewRequest(http.MethodGet, "/api/v1/employees/page?pageSize=3", nil)
		resp, err := app.Test(req, -1)
		assert.NoError(t, err)
		assert.Equal(t, 200, resp.StatusCode)

		var wrappedResp WrappedPageResponse
		err = json.NewDecoder(resp.Body).Decode(&wrappedResp)
		assert.NoError(t, err)
		assert.Equal(t, 0, wrappedResp.Data.PageNumber)
	})

	t.Run("should use default PageSize if not provided", func(t *testing.T) {
		req := httptest.NewRequest(http.MethodGet, "/api/v1/employees/page?pageNumber=0", nil)
		resp, err := app.Test(req, -1)
		assert.NoError(t, err)
		assert.Equal(t, 200, resp.StatusCode)

		var wrappedResp WrappedPageResponse
		err = json.NewDecoder(resp.Body).Decode(&wrappedResp)
		assert.NoError(t, err)
		assert.Equal(t, 20, wrappedResp.Data.PageSize)
=======
		a.NoError(err)
		a.Equal("Employee 1", saved1.Name)

		saved2, err := employeeRepo.FindById(ctx, employee2.Id)
		a.NoError(err)
		a.Equal("Employee 2", saved2.Name)
>>>>>>> 7c8e977e
	})
}<|MERGE_RESOLUTION|>--- conflicted
+++ resolved
@@ -2,10 +2,7 @@
 
 import (
 	"context"
-<<<<<<< HEAD
 	"encoding/json"
-=======
->>>>>>> 7c8e977e
 	"idm/inner/common"
 	"idm/inner/database"
 	"idm/inner/employee"
@@ -49,7 +46,6 @@
 		ctx := context.Background()
 		// Начинаем транзакцию
 		tx, err := employeeRepo.BeginTransaction(ctx)
-<<<<<<< HEAD
 		assert.NoError(t, err)
 		assert.NotNil(t, tx)
 
@@ -57,15 +53,6 @@
 		exists, err := employeeRepo.FindByNameTx(ctx, tx, "John Transaction")
 		assert.NoError(t, err)
 		assert.False(t, exists)
-=======
-		a.NoError(err)
-		a.NotNil(tx)
-
-		// Проверяем, что сотрудника с таким именем не существует
-		exists, err := employeeRepo.FindByNameTx(ctx, tx, "John Transaction")
-		a.NoError(err)
-		a.False(exists)
->>>>>>> 7c8e977e
 
 		// Создаем сотрудника в рамках транзакции
 		now := time.Now()
@@ -76,13 +63,8 @@
 		}
 
 		err = employeeRepo.AddTx(ctx, tx, entity)
-<<<<<<< HEAD
 		assert.NoError(t, err)
 		assert.Greater(t, entity.Id, int64(0))
-=======
-		a.NoError(err)
-		a.Greater(entity.Id, int64(0))
->>>>>>> 7c8e977e
 
 		// Коммитим транзакцию
 		err = tx.Commit()
@@ -90,13 +72,8 @@
 
 		// Проверяем, что сотрудник действительно создан
 		savedEmployee, err := employeeRepo.FindById(ctx, entity.Id)
-<<<<<<< HEAD
 		assert.NoError(t, err)
 		assert.Equal(t, "John Transaction", savedEmployee.Name)
-=======
-		a.NoError(err)
-		a.Equal("John Transaction", savedEmployee.Name)
->>>>>>> 7c8e977e
 	})
 
 	t.Run("should rollback transaction on error", func(t *testing.T) {
@@ -109,11 +86,7 @@
 		ctx := context.Background()
 		// Начинаем транзакцию
 		tx, err := employeeRepo.BeginTransaction(ctx)
-<<<<<<< HEAD
-		assert.NoError(t, err)
-=======
-		a.NoError(err)
->>>>>>> 7c8e977e
+		assert.NoError(t, err)
 
 		// Создаем сотрудника
 		now := time.Now()
@@ -124,11 +97,7 @@
 		}
 
 		err = employeeRepo.AddTx(ctx, tx, entity)
-<<<<<<< HEAD
-		assert.NoError(t, err)
-=======
-		a.NoError(err)
->>>>>>> 7c8e977e
+		assert.NoError(t, err)
 
 		// Откатываем транзакцию
 		err = tx.Rollback()
@@ -136,11 +105,7 @@
 
 		// Проверяем, что сотрудник не был сохранен
 		_, err = employeeRepo.FindById(ctx, entity.Id)
-<<<<<<< HEAD
 		assert.Error(t, err) // Должна быть ошибка, так как записи нет
-=======
-		a.Error(err) // Должна быть ошибка, так как записи нет
->>>>>>> 7c8e977e
 	})
 
 	t.Run("should detect existing employee in transaction", func(t *testing.T) {
@@ -159,19 +124,12 @@
 		}
 		ctx := context.Background()
 		err = employeeRepo.Add(ctx, existingEmployee)
-<<<<<<< HEAD
 		assert.NoError(t, err)
 
 		// Теперь проверяем в транзакции
 		tx, err := employeeRepo.BeginTransaction(ctx)
 		assert.NoError(t, err)
-=======
-		a.NoError(err)
-
-		// Теперь проверяем в транзакции
-		tx, err := employeeRepo.BeginTransaction(ctx)
-		a.NoError(err)
->>>>>>> 7c8e977e
+
 		defer func() {
 			// Обрабатываем ошибку rollback корректно
 			if err := tx.Rollback(); err != nil && err.Error() != "sql: transaction has already been committed or rolled back" {
@@ -180,13 +138,9 @@
 		}()
 
 		exists, err := employeeRepo.FindByNameTx(ctx, tx, "Existing Employee")
-<<<<<<< HEAD
 		assert.NoError(t, err)
 		assert.True(t, exists)
-=======
-		a.NoError(err)
-		a.True(exists)
->>>>>>> 7c8e977e
+
 	})
 
 	t.Run("should create employee using AddTx method", func(t *testing.T) {
@@ -198,11 +152,7 @@
 
 		ctx := context.Background()
 		tx, err := employeeRepo.BeginTransaction(ctx)
-<<<<<<< HEAD
-		assert.NoError(t, err)
-=======
-		a.NoError(err)
->>>>>>> 7c8e977e
+		assert.NoError(t, err)
 
 		now := time.Now()
 		entity := &employee.Entity{
@@ -212,26 +162,16 @@
 		}
 
 		err = employeeRepo.AddTx(ctx, tx, entity)
-<<<<<<< HEAD
 		assert.NoError(t, err)
 		assert.Greater(t, entity.Id, int64(0))
-=======
-		a.NoError(err)
-		a.Greater(entity.Id, int64(0))
->>>>>>> 7c8e977e
 
 		err = tx.Commit()
 		assert.NoError(t, err)
 
 		// Проверяем, что сотрудник создан
 		savedEmployee, err := employeeRepo.FindById(ctx, entity.Id)
-<<<<<<< HEAD
 		assert.NoError(t, err)
 		assert.Equal(t, "AddTx Test", savedEmployee.Name)
-=======
-		a.NoError(err)
-		a.Equal("AddTx Test", savedEmployee.Name)
->>>>>>> 7c8e977e
 	})
 
 	t.Run("should handle multiple operations in single transaction", func(t *testing.T) {
@@ -243,29 +183,18 @@
 
 		ctx := context.Background()
 		tx, err := employeeRepo.BeginTransaction(ctx)
-<<<<<<< HEAD
-		assert.NoError(t, err)
-=======
-		a.NoError(err)
->>>>>>> 7c8e977e
-
+		assert.NoError(t, err)
 		now := time.Now()
 
 		// Создаем первого сотрудника
 		employee1 := &employee.Entity{Name: "Employee 1", CreatedAt: now, UpdatedAt: now}
 		err = employeeRepo.AddTx(ctx, tx, employee1)
-<<<<<<< HEAD
 		assert.NoError(t, err)
 		assert.Greater(t, employee1.Id, int64(0))
-=======
-		a.NoError(err)
-		a.Greater(employee1.Id, int64(0))
->>>>>>> 7c8e977e
 
 		// Создаем второго сотрудника
 		employee2 := &employee.Entity{Name: "Employee 2", CreatedAt: now, UpdatedAt: now}
 		err = employeeRepo.AddTx(ctx, tx, employee2)
-<<<<<<< HEAD
 		assert.NoError(t, err)
 		assert.Greater(t, employee2.Id, int64(0))
 
@@ -277,29 +206,14 @@
 		exists2, err := employeeRepo.FindByNameTx(ctx, tx, "Employee 2")
 		assert.NoError(t, err)
 		assert.True(t, exists2)
-=======
-		a.NoError(err)
-		a.Greater(employee2.Id, int64(0))
-
-		// Проверяем существование в рамках той же транзакции
-		exists1, err := employeeRepo.FindByNameTx(ctx, tx, "Employee 1")
-		a.NoError(err)
-		a.True(exists1)
-
-		exists2, err := employeeRepo.FindByNameTx(ctx, tx, "Employee 2")
-		a.NoError(err)
-		a.True(exists2)
->>>>>>> 7c8e977e
 
 		err = tx.Commit()
 		assert.NoError(t, err)
 
 		// Проверяем, что оба сотрудника созданы
 		saved1, err := employeeRepo.FindById(ctx, employee1.Id)
-<<<<<<< HEAD
 		assert.NoError(t, err)
 		assert.Equal(t, "Employee 1", saved1.Name)
-
 		saved2, err := employeeRepo.FindById(ctx, employee2.Id)
 		assert.NoError(t, err)
 		assert.Equal(t, "Employee 2", saved2.Name)
@@ -425,13 +339,5 @@
 		err = json.NewDecoder(resp.Body).Decode(&wrappedResp)
 		assert.NoError(t, err)
 		assert.Equal(t, 20, wrappedResp.Data.PageSize)
-=======
-		a.NoError(err)
-		a.Equal("Employee 1", saved1.Name)
-
-		saved2, err := employeeRepo.FindById(ctx, employee2.Id)
-		a.NoError(err)
-		a.Equal("Employee 2", saved2.Name)
->>>>>>> 7c8e977e
 	})
 }